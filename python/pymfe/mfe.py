"""Main module for extracting metafeatures from datasets.

Todo:
    * Implement parallel computing.
"""
import typing as t
import collections
import copy

import numpy as np

import _internal

_TypeSeqExt = t.Sequence[t.Tuple[str, t.Callable, t.Sequence]]
"""Type annotation for a sequence of TypeExtMtdTuple objects."""


class MFE:
    """Core class for metafeature extraction.

    Attributes:
        X (:obj:`Sequence`): independent attributes of the dataset.

        y (:obj:`Sequence`): target attributes of the dataset.

        splits (:obj:`Iterable`): Iterable/generator for K-Fold Cross
            Validation train and test indexes splits.

        groups (:obj:`tuple` of :obj:`str`): tuple object containing fitted
            metafeature groups loaded in model at instantiation.

        features (:obj:`tuple` of :obj:`str`): contains loaded metafeature-
            extraction method names available for metafeature extraction, from
            selected metafeatures groups and features listed at instantiation

        summary (:obj:`tuple` of :obj:`str`): tuple object which contains sum-
            mary functions names for features summarization.
    """

    # Disable limits for instance var and method args num
    # pylint: disable=R0902, R0913

    def __init__(self,
                 groups: t.Union[str, t.Iterable[str]] = "all",
                 features: t.Union[str, t.Iterable[str]] = "all",
                 summary: t.Union[str, t.Iterable[str]] = ("mean", "sd"),
                 measure_time: t.Optional[str] = None,
                 wildcard: str = "all",
                 suppress_warnings: bool = False) -> None:
        """
        Provides easy access for metafeature extraction from structured
        datasets. It expected that user first calls `fit` method after
        instantiation and then `extract` for effectively extract the se-
        lected metafeatures. Check reference `Rivolli et al.`_ for more
        information.

        Attributes:
            groups (:obj:`Iterable` of :obj:`str` or `str`): a collection
                or a single metafeature group name representing the desired
                group of metafeatures for extraction. The supported groups
                are:

                    1. `general`: general/simples metafeatures.
                    2. `statistical`: statistical metafeatures.
                    3. `info-theory`: information-theoretic type of metafea-
                        ture.
                    4. `model-based`: metafeatures based on machine learning
                        model characteristics.
                    5. `landmarking`: metafeatures representing performance
                        metrics from simple machine learning models or machi-
                        ne learning models induced with sampled data.

                The special value provided by the argument `wildcard` can be
                used to rapidly select all metafeature groups.

            features (:obj:`Iterable` of :obj:`str` or `str`, optional): a col-
                lection or a single metafeature name desired for extraction.
                Keep in mind that only features in the selected `groups` will
                be used. Check `feature` attribute in order to get a list of
                available metafeatures from the selected groups.

                The special value provided by the argument `wildcard` can be
                used to rapidly select all features from the selected groups.

            summary (:obj:`Iterable` of :obj:`str` or `str`, optional): a
                collection or a single summary function to summarize a group
                of metafeature measures into a fixed-length group of value,
                typically a single value. The values must be one of the follo-
                wing:

                    1. `mean`: Average of the values.
                    2. `sd`: Standard deviation of the values.
                    3. `count`: Computes the cardinality of the measure.
                        Suitable for variable cardinality.
                    4. `histogram`: Describes the distribution of the mea-
                        sure values. Suitable for high cardinality.
                    5. `iq_range`: Computes the interquartile range of the
                        measure values.
                    6. `kurtosis`: Describes the shape of the measures values
                        distribution.
                    7. `max`: Resilts in the maximum vlaues of the measure.
                    8. `median`: Results in the central value of the measure.
                    9. `min`: Results in the minimum value of the measure.
                    10. `quantiles`: Results in the minimum, first quartile,
                        median, third quartile and maximum of the measure
                        values.
                    11. `range`: Computes the range of the measure values.
                    12. `skewness`: Describes the shape of the measure values
                        distribution in terms of symmetry.

                If more than one summary function is selected, then all multi-
                valued metafeatures extracted will be summarized with each
                summary function.

                The special value provided by the argument `wildcard` can be
                used to rapidly select all summary functions.

            measure_time (:obj:`str`, optional): options for measuring time
                elapsed during metafeature extraction. If :obj:`None`, no time
                elapsed will be measured. Otherwise, this argument must be a
                :obj:`str` valued as one of the options below:

                    1. `avg`: average time for each metafeature (total time di-
                        vided by the feature cardinality, i.e., number of feat-
                        ures extracted by a single feature-extraction related
                        method), without summarization time.
                    2. `avg_summ`: average time for each metafeature (total ti-
                        me of extraction divided by feature cardinality) inclu-
                        ding required time for summarization.
                    3. `total`: total time for each metafeature, without sum-
                        marization time.
                    4. `total_summ`: total time for each metafeature including
                        required time for summarization.

                The ``cardinality`` of the feature, used to divide the total
                time measured by a single feature extraction method if an op-
                tion starting with ``avg`` is selected, is the number of values
                that can be extracted with a single method in the fitted data-
                set. For example, ``mean`` feature has cardinality equal to the
                number of numeric features in the dataset, where ``cor`` (from
                ``correlation``) has cardinality (N - 1)/2, where N is the num-
                ber of numeric features in the dataset.

                If a summary method has cardinality higher than one (more than
                one value returned after summarization and, thus, creating more
                than one entry in the result lists) like, for example, ``histo-
                gram`` summary method, then the corresponding time of this sum-
                mary will be inserted only in the first correspondent element
                of the time list. The remaining entries are all filled with 0.0
                value. This is done to keep consistency between the size of all
                returned lists and index correct correspondation between all
                lists.

            wildcard (:obj:`str`, optional): value used as `select all` for
                `groups`, `features` and `summary` arguments.

            suppress_warnings (:obj:`bool`, optional): if True, than all warn-
                ings invoked at the instantiation time will be ignored.


        References:
            .. _Rivolli et al.:
                "Towards Reproducible Empirical Research in Meta-Learning",
                Rivolli et al. URL: https://arxiv.org/abs/1808.10406
        """
        # pylint: disable=R0913

        self.groups = _internal.process_groups(groups)  # type: t.Sequence[str]

        self.features, self._metadata_mtd_ft = _internal.process_features(
            features=features,
            groups=self.groups,
            wildcard=wildcard,
            suppress_warnings=suppress_warnings)  \
            # type: t.Tuple[t.Tuple[str, ...], _TypeSeqExt]

        self.summary, self._metadata_mtd_sm = _internal.process_summary(
            summary)  # type: t.Tuple[t.Tuple[str, ...], _TypeSeqExt]

        self.timeopt = _internal.process_timeopt(
            measure_time)  # type: t.Optional[str]

        self.X = None  # type: t.Optional[np.ndarray]
        self.y = None  # type: t.Optional[np.ndarray]

        self.splits = None  # type: t.Optional[t.Iterable[int]]

        self._custom_args_ft = None  # type: t.Optional[t.Dict[str, t.Any]]
        """User-independent custom arguments for features (e.g. `X` and `y`)"""

        self._custom_args_sum = None  # type: t.Optional[t.Dict[str, t.Any]]
        """User-independent custom arguments for summary functions."""

        self._attr_indexes_num = None  # type: t.Optional[t.Tuple[int, ...]]
        """Numerical column indexes from fitted X (independent attributes)."""

        self._attr_indexes_cat = None  # type: t.Optional[t.Tuple[int, ...]]
        """Categorical column indexes from fitted X (indep. attributes)."""

    def _call_summary_methods(
            self,
            feature_values: t.Sequence[_internal.TypeNumeric],
            feature_name: str,
            remove_nan: bool = True,
            verbose: bool = False,
            suppress_warnings: bool = False,
            **kwargs
    ) -> t.Tuple[t.List[str], t.List[t.Union[float, t.Sequence]], t.
                 List[float]]:
        """Invoke summary functions loaded in model on given feature values.

        Args:
            feature_values (:obj:`Sequence` of numerics): sequence containing
                values from feature-extraction methods.

            feature_name (:obj:`str`): name of the feature method used for
                produce the `feature_value`.

            remove_nan (:obj:`bool`, optional): if True, all non-numeric values
                will be removed from `feature_values` before calling each sum-
                mary method. Note that the summary method itself may still re-
                move non-numeric values and, in this case, user must suppress
                this using a built-in argument of the summary method using the
                **kwargs argument.

            verbose (:obj:`bool`, optional): if True, then messages about the
                summarization process may be printed. Note that warnings are
                not related with this argument (see ``suppress_warnings`` arg-
                ument below).

            suppress_warnings (:obj:`bool`, optional): if True, ignore all
                warnings invoked before and after summary method calls. Note
                that, as the `remove_nan` parameter, the summary callables may
                still invoke warnings by itself and the user need to ignore
                then, if possible, via **kwargs.

            **kwargs: user-defined arguments for the summary callables.

        Returns:
            tuple(list, list, list): a tuple containing three lists. The first
                field is the identifiers of each summarized value in the form
                `feature_name.summary_mtd_name` (i.e. the feature-extrac-
                tion name concatenated by the summary method name, separated
                by a dot). If the summary function return more than one value
                (cardinality greater than 1), then each value name will have
                an extra concatenated id starting from 0 to differ between
                values (i.e. `feature_name.summary_mtd_name.id`). The second
                field is the summarized values. Both lists has a 1-1 corres-
                pondence by the index of each element (i.e. the value at in-
                dex `i` in the second list has its identifier at the same
                index in the first list and vice-versa). The third field is
                a list with measured time wasted by each summary function. If
                the cardinality of the summary function is greater than 1,
                then the correspondent measured time will be kept only in the
                first correspondent field and the extra fields will be filled
                with 0.0. This is necessary to keep consistency of the size
                between all lists.

            Example:
                ([`attr_ent.mean`, `attr_ent.sd`], [0.983459, 0.344361]) is
                the return value for the feature `attr_end` summarized by
                both `mean` and `sd` (standard deviation), giving the values
                `0.983469` and `0.344361`, respectively.
        """
        metafeat_vals = []  # type: t.List[t.Union[int, float, t.Sequence]]
        metafeat_names = []  # type: t.List[str]
        metafeat_times = []  # type: t.List[float]

        for sm_mtd_name, sm_mtd_callable, sm_mtd_args in self._metadata_mtd_sm:

            if verbose:
                print(
                    "  Summarizing {0} feature with {1} summary"
                    " function...".format(feature_name, sm_mtd_name),
                    end=" ")

            sm_mtd_args_pack = _internal.build_mtd_kwargs(
                mtd_name=sm_mtd_name,
                mtd_args=sm_mtd_args,
                user_custom_args=kwargs.get(sm_mtd_name),
                inner_custom_args=self._custom_args_sum,
                suppress_warnings=suppress_warnings)

            summarized_val, time_sm = _internal.timeit(
                _internal.summarize, feature_values, sm_mtd_callable,
                sm_mtd_args_pack, remove_nan)

            if not suppress_warnings:
                _internal.check_summary_warnings(
                    value=summarized_val,
                    name_feature=feature_name,
                    name_summary=sm_mtd_name)

            if isinstance(summarized_val, np.ndarray):
                summarized_val = summarized_val.flatten().tolist()

            if (isinstance(summarized_val, collections.Sequence)
                    and not isinstance(summarized_val, str)):
                metafeat_vals += summarized_val
                metafeat_names += [
                    ".".join((feature_name, sm_mtd_name, str(i)))
                    for i in range(len(summarized_val))
                ]
                metafeat_times += ([time_sm] + (
                    (len(summarized_val) - 1) * [0.0]))

            else:
                metafeat_vals.append(summarized_val)
                metafeat_names.append(".".join((feature_name, sm_mtd_name)))
                metafeat_times.append(time_sm)

            if verbose:
                print("Done.")

        return metafeat_names, metafeat_vals, metafeat_times

    def _call_feature_methods(self,
                              remove_nan: bool = True,
                              verbose: bool = False,
                              enable_parallel: bool = False,
                              suppress_warnings: bool = False,
                              **kwargs) -> t.Tuple[t.List, ...]:
        """Invoke feature methods/functions loaded in model and gather results.

        The returned values are already summarized, if needed.

        For more information, check ``extract`` method documentation for
        in-depth information about arguments and return value.
        """
        metafeat_vals = []  # type: t.List[t.Union[int, float, t.Sequence]]
        metafeat_names = []  # type: t.List[str]
        metafeat_times = []  # type: t.List[float]

        for ft_mtd_name, ft_mtd_callable, ft_mtd_args in self._metadata_mtd_ft:

            if verbose:
                print("Extracting {} feature...".format(ft_mtd_name))

            ft_name_without_prefix = _internal.remove_mtd_prefix(ft_mtd_name)

            ft_mtd_args_pack = _internal.build_mtd_kwargs(
                mtd_name=ft_name_without_prefix,
                mtd_args=ft_mtd_args,
                user_custom_args=kwargs.get(ft_name_without_prefix),
                inner_custom_args=self._custom_args_ft,
                suppress_warnings=suppress_warnings)

            features, time_ft = _internal.timeit(
                _internal.get_feat_value, ft_mtd_name, ft_mtd_args_pack,
                ft_mtd_callable, suppress_warnings)

            ft_has_length = isinstance(features,
                                       (np.ndarray, collections.Sequence))

            if ft_has_length and self._timeopt_type_is_avg():
                time_ft /= len(features)

            if self._metadata_mtd_sm is not None and ft_has_length:
                sm_ret = self._call_summary_methods(
                    feature_values=features,
                    feature_name=ft_name_without_prefix,
                    remove_nan=remove_nan,
                    verbose=verbose,
                    suppress_warnings=suppress_warnings,
                    **kwargs)

                summarized_names, summarized_vals, times_sm = sm_ret

                metafeat_vals += summarized_vals
                metafeat_names += summarized_names
                metafeat_times += self._combine_time(time_ft, times_sm)

            else:
                metafeat_vals.append(features)
                metafeat_names.append(ft_name_without_prefix)
                metafeat_times.append(time_ft)

            if verbose:
                print("Done with {} feature.".format(ft_mtd_name))

        return metafeat_names, metafeat_vals, metafeat_times

    def _fill_col_ind_by_type(
            self,
            cat_cols: t.Optional[t.Union[str, t.Iterable[int]]] = "auto",
            check_bool: bool = True) -> None:
        """Get X column indexes by its data type.

        The indexes for numerical and categorical attributes are kept,
        respectively, at ``_attr_indexes_num`` and ``_attr_indexes_cat``
        instance attributes.

        Args:
            cat_cols (:obj:`str` or :obj:`iterable` of :obj:`int`, optional):
                Iterable of indexes identifying categorical columns. If spe-
                cial keyword ``auto`` is given, then an automatic verification
                will be done in the fitted attributes.

            check_bool (:obj:`bool`, optional): check ``fit`` method corres-
                ponding argument for more information.

        Raises:
            TypeError: if ``X`` attribute is :obj:`NoneType`.
            ValueError: if ``cat_cols`` is neither ``auto`` or a valid
                integer Iterable.
        """

        if self.X is None:
            raise TypeError("X can't be 'None'.")

        categorical_cols = None  # type: np.ndarray[bool]

        if not cat_cols:
            categorical_cols = np.array([False] * self.X.shape[1])

        elif isinstance(cat_cols, str) and cat_cols.lower() == "auto":
            categorical_cols = ~np.apply_along_axis(
                _internal.isnumeric,
                axis=0,
                arr=self.X,
                check_subtype=True,
            )

            if check_bool:
                categorical_cols |= np.apply_along_axis(
                    func1d=lambda col: len(np.unique(col)) == 2,
                    axis=0,
                    arr=self.X,
                )

        elif (isinstance(cat_cols, (np.ndarray, collections.Iterable))
              and not isinstance(cat_cols, str)
              and all(isinstance(x, int) for x in cat_cols)):
            categorical_cols = (i in cat_cols for i in range(self.X.shape[1]))

        else:
            raise ValueError(
                'Invalid "cat_cols" argument ({0}). '
                'Expecting "auto" or a integer Iterable.'.format(cat_cols))

        categorical_cols = np.array(categorical_cols)

        self._attr_indexes_num = tuple(np.where(~categorical_cols)[0])
        self._attr_indexes_cat = tuple(np.where(categorical_cols)[0])

    def _timeopt_type_is_avg(self) -> bool:
        """Checks if user selected time option is an ``average`` type."""
        return (isinstance(self.timeopt, str)
                and self.timeopt.startswith(_internal.TIMEOPT_AVG_PREFIX))

    def _timeopt_include_summary(self) -> bool:
        """Checks if user selected time option include ``summary`` time."""
        return (isinstance(self.timeopt, str)
                and self.timeopt.endswith(_internal.TIMEOPT_SUMMARY_SUFIX))

    def _combine_time(self, time_ft: float,
                      times_sm: t.List[float]) -> t.List[float]:
        """Treat ft. extraction and summarization time based in ``timeopt``.

        Args:
            time_ft (:obj:`float`): time necessary to extract some feature.

            times_sm (:obj:`list` of :obj:`float`): list of values to summarize
                the metafeature value with each summary function.

        Returns:
            list[float]: if ``timeopt`` attribute considers ``summary`` time
            (i.e. selected option ends with ``summ``), then this returned list
            values are the combination of times gathered in feature extraction
            and summarization methods. Otherwise, the list values are the value
            of ``time_ft`` copied ``len(times_sm)`` times to keep consistency
            with the correspondence between the values of all lists returned by
            ``extract`` method.
        """
        total_time = np.array([time_ft] * len(times_sm))

        if self._timeopt_include_summary():
            total_time += times_sm

        # As seen in ``_call_summary_methods`` method documentation,
        # zero-valued elements are created to fill the time list in order
        # to keep its size consistent with another feature extraction re-
        # lated lists. In this case, here they're kept zero-valued.
        total_time[np.array(times_sm) == 0.0] = 0.0

        return total_time.tolist()

    def _set_data_categoric(self, transform_num: bool,
                            num_bins: bool = None) -> np.ndarray:
        """Returns categorical data from fitted dataset.

        Args:
            transform_num (:obj:`bool`): if True, then all numeric-type
                data will be discretized using an equal-frequency histo-
                gram. Otherwise, these attributes will be ignored.

            num_bins (:obj:`bool`, optional): number of bins of the dis-
                cretization histogram. Used only if ``transform_num`` is
                True. If this argument is :obj:`NoneType`, the default
                value is min(2, c), where ``c`` is the cubic root of the
                number of instances of the fitted dataset.

        Returns:
            np.ndarray: processed categorical data. If no changes are ne-
                eded from the original dataset, then this method will not
                create a copy of the original data to prevent unnecessary
                memory usage. Otherwise, this method will return a modifi-
                ed version of the original categorical data, thus consum-
                ing more memory.

        Raises:
            TypeError: if ``X`` or ``_attr_indexes_cat`` instance attribu-
                tes are :obj:`NoneType`. This can be avoided passing valid
                data to fit and first calling ``_fill_col_ind_by_type`` ins-
                tance method before this method.
        """
        if self.X is None:
            raise TypeError("It is necessary to fit valid data into"
                            "model before setting up categoric data."
                            '("X" attribute is "NoneType").')

        if self._attr_indexes_cat is None:
            raise TypeError("No information about indexes of categoric"
                            "attributes. Please be sure to call method"
                            '"_fill_col_ind_by_type" before this.')

        data_cat = self.X[:, self._attr_indexes_cat]

        if transform_num:
            data_num_discretized = _internal.transform_num(
                self.X[:, self._attr_indexes_num], num_bins=num_bins)

            if data_num_discretized is not None:
                data_cat = np.concatenate((data_cat, data_num_discretized),
                                          axis=1)

        return data_cat

    def _set_data_numeric(self, transform_cat: bool) -> np.ndarray:
        """Returns numeric data from fitted dataset.

        Args:
            transform_cat (:obj:`bool`): if True, then all categoric-type
                data will be binarized with One Hot Encoding strategy.

        Returns:
            np.ndarray: processed numerical data. If no changes are needed
                from the original dataset, then this method will not create
                a copy of the original data to prevent unnecessary memory
                usage. Otherwise, this method will return a modified versi-
                on of the original numerical data, thus consuming more me-
                mory.

        Raises:
            TypeError: if ``X`` or ``_attr_indexes_num`` instance attributes
                are :obj:`NoneType`. This can be avoided passing valid data
                to fit and first calling ``_fill_col_ind_by_type`` instance
                method before this method.
        """
        if self.X is None:
            raise TypeError("It is necessary to fit valid data into"
                            "model before setting up numeric data."
                            '("X" attribute is "NoneType").')

        if self._attr_indexes_num is None:
            raise TypeError("No information about indexes of numeric"
                            "attributes. Please be sure to call method"
                            '"_fill_col_ind_by_type" before this.')

        data_num = self.X[:, self._attr_indexes_num]

        if transform_cat:
            categorical_dummies = _internal.transform_cat(
                self.X[:, self._attr_indexes_cat])

            if categorical_dummies is not None:
                data_num = np.concatenate((data_num, categorical_dummies),
                                          axis=1)
                data_num.astype(float)

        return data_num

    def fit(self,
            X: t.Sequence,
            y: t.Sequence,
            splits: t.Optional[t.Iterable[int]] = None,
            transform_num: bool = False,
            transform_cat: bool = False,
            cat_cols: t.Optional[t.Union[str, t.Iterable[int]]] = "auto",
<<<<<<< HEAD
            check_bool: bool = True) -> "MFE":
=======
            check_bool: bool = False
            ) -> "MFE":
>>>>>>> 0d50f04d
        """Fits dataset into the a MFE model.

        Args:
            X (:obj:`Sequence`): predictive attributes of the dataset.

            y (:obj:`Sequence`): target attributes of the dataset, assuming
                that it's a supervised task.

            splits (:obj:`Iterable`, optional): iterable which contains K-Fold
                Cross Validation index splits to use mainly in landmarking
                metafeatures. If not given, each metafeature will be extra-
                cted a single time, which may give poor results.

            transform_num (:obj:`bool`, optional): if True, numeric attributes
                will be discretized using equal-frequency histogram technique
                to use when extracting categorical data only metafeatures. Note
                that numeric features will still use the original numeric valu-
                es. If False, then numeric attributes will just be ignored for
                categorical-only metafeatures.

            transform_cat (:obj:`bool`, optional): if True, categorical attri-
                butes will be binarized using One Hot Encoding technique to use
                when extracting categorical data only metafeatures. Note that
                categoric features will still use the original categorical va-
                lues. If False, then categorical attributes will just be igno-
                red for numeric-only metafeatures.

            cat_cols (:obj:`Sequence` of :obj:`int` or :obj:`str`, optional):
                categorical columns of dataset. If :obj:`NoneType` or empty se-
                quence is given, all columns are assumed as numeric. If ``au-
                to`` value is given, then an attempt of automatic detection is
                performed while fitting the dataset.

            check_bool (:obj:`bool`, optional): if `cat_cols` is ``auto``,
                and this flag is True, assume that all columns with exactly
                two different values is also a categorical (boolean) column,
                independently of its data type. Otherwise, these columns may
                be considered Numeric depending on its data type.

        Raises:
            ValueError: if number of rows of X and y length does not match.
            TypeError: if X or y (or both) is neither a :obj:`list` or
                a :obj:`np.array` object.

        Returns:
            MFE: the instance itself, to allow inline instantiation-and-fit
                code `model = MFE(...).fit(...)` or inline fit-and-extraction
                `result = MFE(...).fit(...).extract(...)`.
        """

        self.X, self.y = _internal.check_data(X, y)

        if (splits is not None
                and (not isinstance(splits, collections.Iterable)
                     or isinstance(splits, str))):
            raise TypeError('"splits" argument must be a iterable.')

        self.splits = copy.deepcopy(splits)

        self._fill_col_ind_by_type(cat_cols=cat_cols, check_bool=check_bool)

        data_cat = self._set_data_categoric(transform_num=transform_num)
        data_num = self._set_data_numeric(transform_cat=transform_cat)

        self._custom_args_ft = {
            "X": self.X,
            "N": data_num,
            "C": data_cat,
            "y": self.y,
            "splits": self.splits,
        }

        self._custom_args_sum = {
            "ddof": 1,
<<<<<<< HEAD
            "bias": False,
=======
>>>>>>> 0d50f04d
        }

        return self

    def extract(self,
                remove_nan: bool = True,
                verbose: bool = False,
                enable_parallel: bool = False,
                suppress_warnings: bool = False,
                **kwargs) -> t.Tuple[t.List, ...]:
        """Extracts metafeatures from previously fitted dataset.

        Args:
            remove_nan (:obj:`bool`, optional): if True, remove any non-numeric
                values features before summarizing values from feature-extrac-
                tion methods. Note that the summary methods may still remove
                non-numeric values by itself. In this case, the user will need
                to modify this behavior using built-in summary method arguments
                via this method **kwargs, if possible.

            verbose (:obj:`bool`, optional): if True, messages related with the
                metafeature extraction process can be printed. Note that warn-
                ing messages is not affected by this option (see ``suppress_-
                warnings`` argument below).

            enable_parallel (:obj:`bool`, optional): if True, then the meta-
                feature extraction will be done with multiprocesses. This
                argument has no effect for now (to be implemented).

            suppress_warnings (:obj:`bool`, optional): if True, do not show
                warnings about unknown user custom parameters for feature-
                extraction and summary methods passed via **kwargs. Note that
                both feature-extraction and summary methods may still raise
                warnings by itself. In this case, just like the `remove_nan`
                situation, user will need to suppress they by built-in args
                from these methods via **kwargs, if possible.

            **kwargs: used to pass custom arguments for both feature-extrac-
                tion and summary methods. The expected format is the follow-
                ing:

                    {`mtd_name`: {`arg_name`: value, ...}, ...}

                In words, the key values of `**kwargs` should be the target
                methods to pass the custom arguments, and each method has
                another dict containing each method argument to be modified
                as keys and their correspondent values. See ``Examples`` sub-
                section for a clearer explanation.

                Example:
                    args = {
                        'sd': {'ddof': 2},
                        '1NN': {'metric': 'minkowski', 'p': 2},
                        'leaves': {'max_depth': 4},
                    }

                    res = MFE().fit(X=data, y=labels).extract(**args)

        Returns:
            tuple(list, list): a tuple containing two lists. The first field
                is the identifiers of each summarized value in the form
                `feature_name.summary_mtd_name` (i.e. the feature-extrac-
                tion name concatenated by the summary method name, separated
                by a dot). The second field is the summarized values. Both
                lists has a 1-1 correspondence by the index of each element
                (i.e. the value at index `i` in the second list has its iden-
                tifier at the same index in the first list and vice-versa).

            Example:
                ([`attr_ent.mean`, `attr_ent.sd`], [0.983459, 0.344361]) is
                the return value for the feature `attr_end` summarized by
                both `mean` and `sd` (standard deviation), giving the values
                `0.983469` and `0.344361`, respectively.

        Raises:
            TypeError: if calling `extract(...)` method before `fit(...)`
                method.
        """
        if self.X is None or self.y is None:
            raise TypeError("Fitted data not found. Call "
                            '"fit" method before "extract".')

        if (not isinstance(self.X, np.ndarray)
                or not isinstance(self.y, np.ndarray)):
            self.X, self.y = _internal.check_data(self.X, self.y)

        if verbose:
            print("Started metafeature extraction process...")

        results = self._call_feature_methods(
            remove_nan=remove_nan,
            verbose=verbose,
            enable_parallel=enable_parallel,
            suppress_warnings=suppress_warnings,
            **kwargs)

        res_names, res_vals, res_times = results

        if verbose:
            if self._timeopt_type_is_avg():
                time_type = "average"
            else:
                time_type = "total"

            print(
                "Done with metafeature extraction process.",
                "Total of {0} values obtained. Time elapsed "
                "({1}) = {2:.8f}.".format(
                    len(res_vals), time_type, sum(res_times)),
                sep="\n")

        if self.timeopt:
            return res_names, res_vals, res_times

        return res_names, res_vals


if __name__ == "__main__":
    attr = np.array([
        [1, -.2, '1', 4],
        [0, .0, 'a', -1],
        [1, 2.2, '0', -1.2],
        [1, -1, 'b', .12],
    ],
                    dtype=object)

    labels = np.array([1, 1, 0, 0])

    MODEL = MFE(
        groups="all",
        features=["cat_to_num", "mean", "nr_inst"],
        summary=["histogram", "mean", "sd"],
        measure_time="avg_summ")
    MODEL.fit(X=attr, y=labels, transform_num=True, transform_cat=True)

    print(MODEL._custom_args_ft["X"])
    print(MODEL._custom_args_ft["N"])
    print(MODEL._custom_args_ft["C"])

    names, vals, times = MODEL.extract(
        suppress_warnings=False, remove_nan=True, verbose=True, sd={"ddof": 2})

    for n, v, i in zip(names, vals, times):
        print(n, v, i)<|MERGE_RESOLUTION|>--- conflicted
+++ resolved
@@ -587,12 +587,8 @@
             transform_num: bool = False,
             transform_cat: bool = False,
             cat_cols: t.Optional[t.Union[str, t.Iterable[int]]] = "auto",
-<<<<<<< HEAD
-            check_bool: bool = True) -> "MFE":
-=======
             check_bool: bool = False
             ) -> "MFE":
->>>>>>> 0d50f04d
         """Fits dataset into the a MFE model.
 
         Args:
@@ -667,10 +663,6 @@
 
         self._custom_args_sum = {
             "ddof": 1,
-<<<<<<< HEAD
-            "bias": False,
-=======
->>>>>>> 0d50f04d
         }
 
         return self
