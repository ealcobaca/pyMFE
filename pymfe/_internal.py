"""This module provides useful functions for the MFE package.


Attributes:
    VALID_VALUE_PREFIX (:obj:`str`): Prefix which all tuples that
        keep valid values for custom user options must use in its name.
        This prefix is used to enable the automatic detection of these
        groups.

    VALID_GROUPS (:obj:`tuple` of :obj:`str`): Supported groups of
        metafeatures of pymfe.

    GROUP_PREREQUISITES (:obj:`tuple` of :obj:`List` or :obj:`str`):
        Tuple for requisites of each group entry in ``VALID_GORUPS``.
        This tuple must have one-to-one correspondence with ``VALID_GROUPS``.
        Insert None is the correspondent metafeature group has no other
        metafeature group as dependency. Each entry of this tuple can be
        either a string (single dependency) or a collection of strings
        (multiple dependencies), and every string must correspond to some
        value in ``VALID_GROUPS``. In any case, if the used select some
        metafeature group with some dependency, then this dependencies
        will be automatically inserted as metafeature groups in the MFE
        model. The output filtering (to remove possibly unwanted collection
        of metafeatures) should be left to post-processing steps.

    VALID_MFECLASSES (:obj:`tuple` of Classes): Metafeature extractors
        predefined classes, where to perform the search of metafeature-ex-
        traction methods.

    VALID_SUMMARY (:obj:`tuple` of :obj:`str`): Supported summary
        functions to combine metafeature values.

    VALID_TIMEOPT (:obj:`tuple` of :obj:`str`): valid options for time
        measurements while extracting metafeatures.

    VALID_RESCALE (:obj:`tuple` of :obj:`str`): valid options for res-
        caling numeric data while fitting dataset.

    MTF_PREFIX (:obj:`str`): prefix of metafeature-extraction method
        names for classes in ``VALID_MFECLASSES``. For example, the metafeature
        called ``inst_nr`` is implemented in the method named ``[MTF_PREFIX]_-
        inst_nr.`` Prefixation is used to enable the automatic detection of
        these methods.

    PRECOMPUTE_PREFIX (:obj:`str`): prefix for precomputation method names.
        If a method of a class in ``VALID_MFECLASSES`` starts with this prefix,
        it is automatically executed to gather values that this class frequen-
        tly uses. These values are shared between all feature-extraction rela-
        ted methods of all ``VALID_MFECLASSES`` classes to avoid redundant com-
        putation.

    TIMEOPT_AVG_PREFIX (:obj:`str`): prefix for time options based on the
        average of gathered metrics. It means necessarily that; if this cons-
        tant value prefixes an option, then this option is supposed to divide
        the gathered time elapsed metrics by the cardinality of the features
        extracted (``cardinality`` means ``number of``).

    TIMEOPT_SUMMARY_SUFFIX (:obj:`str`): suffix for time options which in-
        clude summarization time alongside the time necessary for the extracti-
        on of the feature. It means that, if this constant value suffixes a ti-
        me option, then the time metrics must include the time necessary for
        the summarization of each value with cardinality greater than one
        (``cardinality`` means ``number of values``).
"""
import typing as t
import inspect
import collections
import warnings
import time
import sys
import re

import numpy as np
import sklearn.preprocessing
import patsy

import pymfe._summary as _summary
import pymfe.general as general
import pymfe.statistical as statistical
import pymfe.info_theory as info_theory
import pymfe.landmarking as landmarking
import pymfe.relative as relative
import pymfe.clustering as clustering
import pymfe.model_based as model_based
import pymfe.complexity as complexity
<<<<<<< HEAD
import pymfe.itemset as itemset
# import pymfe.concept as concept
=======
# import pymfe.itemset as itemset
import pymfe.concept as concept
>>>>>>> 7caad1c0
import pymfe.scoring as scoring

VALID_VALUE_PREFIX = "VALID_"

DEFAULT_GROUP = (
    "general",
    "info-theory",
    "statistical",
    "model-based",
    "landmarking",
)  # type: t.Tuple[str, ...]

VALID_GROUPS = (
    "landmarking",
    "general",
    "statistical",
    "model-based",
    "info-theory",
    "relative",
    "clustering",
    "complexity",
<<<<<<< HEAD
    "itemset",
    # "concept"
=======
    # "itemset",
    "concept"
>>>>>>> 7caad1c0
)  # type: t.Tuple[str, ...]

GROUP_PREREQUISITES = (
    None,
    None,
    None,
    None,
    None,
    "landmarking",
    None,
    None,
    # None,
    None
)  # type: t.Tuple[t.Optional[str], ...]

VALID_MFECLASSES = (
    landmarking.MFELandmarking,
    general.MFEGeneral,
    statistical.MFEStatistical,
    model_based.MFEModelBased,
    info_theory.MFEInfoTheory,
    relative.MFERelativeLandmarking,
    clustering.MFEClustering,
    complexity.MFEComplexity,
<<<<<<< HEAD
    itemset.MFEItemset,
    # concept.MFEConcept
=======
    # itemset.MFEItemset,
    concept.MFEConcept
>>>>>>> 7caad1c0
)  # type: t.Tuple

VALID_SUMMARY = (*_summary.SUMMARY_METHODS, )  # type: t.Tuple[str, ...]

VALID_TIMEOPT = (
    "avg",
    "avg_summ",
    "total",
    "total_summ",
)

_RESCALE_SCALERS = {
    "standard": sklearn.preprocessing.StandardScaler,
    "min-max": sklearn.preprocessing.MinMaxScaler,
    "robust": sklearn.preprocessing.RobustScaler,
}

VALID_RESCALE = (*_RESCALE_SCALERS, )

TIMEOPT_AVG_PREFIX = "avg"

TIMEOPT_SUMMARY_SUFFIX = "summ"

MTF_PREFIX = "ft_"

PRECOMPUTE_PREFIX = "precompute_"

POSTPROCESS_PREFIX = "postprocess_"

TypeMtdTuple = t.Tuple[str, t.Callable[[], t.Any]]
"""Type annotation which describes the a metafeature method tuple."""

TypeExtMtdTuple = t.Tuple[str, t.Callable[[], t.Any], t.Sequence]
"""Type annotation which extends TypeMtdTuple with extra field (``Args``)"""

_TYPE_NUMERIC = (
    int,
    float,
    np.number,
)
"""Tuple with generic numeric types."""

TypeNumeric = t.TypeVar(
    "TypeNumeric",
    int,
    float,
    np.number,
)
"""Typing alias of generic numeric types for static code checking."""


def warning_format(message: str,
                   category: t.Type[Warning],
                   filename: str,
                   lineno: int,
                   line: str = None) -> str:
    """Change warnings format to a simpler one.

    Args:
        message (:obj:`str`): warning message to print.

        category: not used. Just to maintain consistency with warnings API.

        filename: not used. Just to maintain consistency with warnings API.

        lineno: not used. Just to maintain consistency with warnings API.

        line: not used. Just to maintain consistency with warnings API.

    Return:
        str: formated warning message.
    """
    # pylint: disable=W0613
    return "Warning: {}\n".format(message)


warnings.formatwarning = warning_format


def _check_values_in_group(value: t.Union[str, t.Iterable[str]],
                           valid_group: t.Iterable[str],
                           wildcard: t.Optional[str] = "all"
                           ) -> t.Tuple[t.Tuple[str, ...], t.Tuple[str, ...]]:
    """Checks if a value is in a set or a set of values is a subset of a set.

    Args:
        value (:obj:`iterable` of :obj:`str` or :obj:`str): value(s) to check
            if is (are) in the given valid_group of strings.

        valid_group (:obj:`iterable` of :obj:`str`): a valid_group of strings
            representing the valid tokens which  ``value`` is verified against
            it.

        wildcard (:obj:`str`, optional): a value which represents ``all valu-
            es``, ignoring capital letters, so, for example, values ``all``,
            ``ALL`` and any mix of upper and lower case are all considered to
            be the same wildcard token.

    Returns:
        tuple(tuple, tuple): A pair of tuples containing, respectively, values
            that are in the given valid_group and those that are not.

    Raises:
        TypeError: if ``value`` is not an iterable type or some of its elements
            are not a :obj:`str` type.
    """

    if not isinstance(value, collections.Iterable):
        raise TypeError("Parameter type is not "
                        "consistent ({0}).".format(type(value)))

    in_group = tuple()  # type: t.Tuple[str, ...]
    not_in_group = tuple()  # type: t.Tuple[str, ...]

    if isinstance(value, str):
        value = value.lower()
        if wildcard and value == wildcard.lower():
            in_group = tuple(valid_group)

        elif value in valid_group:
            in_group = (value, )

        else:
            not_in_group = (value, )

    else:
        value_set = set(map(str.lower, value))
        if wildcard and wildcard.lower() in value_set:
            in_group = tuple(valid_group)
        else:
            in_group = tuple(value_set.intersection(valid_group))
            not_in_group = tuple(value_set.difference(valid_group))

    return tuple(in_group), tuple(not_in_group)


def get_prefixed_mtds_from_class(
        class_obj: t.Any,
        prefix: str,
        only_name: bool = False,
        prefix_removal: bool = False,
        ) -> t.Union[t.List[str], t.List[TypeMtdTuple]]:
    """Get all class methods from ``class_obj`` prefixed with ``prefix``.

    Args:
        class_obj (:obj:`Class`): Class from which the methods should be
            extracted.

        prefix (:obj:`str`): prefix which method names must have in order
            to it be gathered.

        only_name (:obj:`bool`, optional): if True, return just the name
            of the methods.

        prefix_removal (:obj:`str`, optional): If True, then the returned
            method names will have the ``prefix`` removed.

    Returns:
        list(tuple): if ``only_name`` is False, then this function return
            a list of tuples in the form (`mtd_name`, `mtd_address`) of
            all class methods from ``class_obj`` prefixed with ``prefix``.
            If ``only_name`` is True, this list will contain just the
            method names.
    """
    class_methods = inspect.getmembers(
        class_obj, predicate=inspect.ismethod)  # type: t.List[TypeMtdTuple]

    # It is assumed that all feature-extraction related methods
    # name are all prefixed with "MTF_PREFIX" and all precomputa-
    # tion methos, prefixed with "PRECOMPUTE_PREFIX".

    feat_mtd_list = []  # type: t.List

    for ft_method in class_methods:
        mtd_name, remaining_data = ft_method[0], ft_method[1:]
        if mtd_name.startswith(prefix):
            if prefix_removal:
                mtd_name = remove_prefix(value=mtd_name, prefix=prefix)

            if only_name:
                feat_mtd_list.append(mtd_name)

            elif prefix_removal:
                feat_mtd_list.append((mtd_name, *remaining_data))

            else:
                feat_mtd_list.append(ft_method)

    return feat_mtd_list


def _get_all_prefixed_mtds(
        prefix: str,
        groups: t.Tuple[str, ...],
        update_groups_by: t.Optional[t.Union[t.FrozenSet[str],
                                             t.Set[str]]] = None,
        prefix_removal: bool = False,
        custom_class_: t.Any = None,
        ) -> t.Dict[str, t.Tuple]:
    """Get all methods prefixed with ``prefix`` in predefined feature ``groups``.

    The predefined metafeature groups are inside ``VALID_GROUPS`` attribute.

    Args:
        prefix (:obj:`str`): gather methods prefixed with this value.

        groups (:obj:`Tuple` of :obj:`str`): a tuple of feature group names.
            It can assume value :obj:`NoneType`, which is interpreted as ``no
            filter`` (i.e. all features of all groups will be returned).

        return_groups (:obj:`bool`, optional): if True, then the returned value
            will be a :obj:`dict` (instead of a :obj:`tuple`) which maps each
            group (as keys) with its correspondent values (as :obj:`tuple`s).

        update_groups_by (:obj:`set` of :obj:`str`, optional): values to filter
            ``groups``. This function also returns a new version of ``groups``
            with all its elements that do not contribute with any new method
            for the final output. It other words, it is removed any group which
            do not contribute to the output of this function. This is particu-
            larly useful for precomputations, as it helps avoiding unecessary
            precomputation methods from feature groups not related with user
            selected features.

        prefix_removal (:obj:`bool`, optional): if True, then the returned
            method names will not have the ``prefix``.

        custom_class_ (Class, optional): used for inner testing purposes. If
            not None, the given class will be used as reference to extract
            the prefixed methods.

    Returns:
        If ``filter_groups_by`` argument is :obj:`NoneType` or empty:
            tuple: with all filtered methods by ``group``.

        Else:
            tuple(tuple, tuple): the first field is the output described above,
                the second field is a new version of ``groups``, with all ele-
                ments that do not contribute with any element listed in the set
                ``update_groups_by`` removed.
    """
    groups = tuple(set(VALID_GROUPS).intersection(groups))

    if not groups and custom_class_ is None:
        return {"methods": tuple(), "groups": tuple()}

    if custom_class_ is None:
        verify_groups = tuple(VALID_GROUPS)
        verify_classes = tuple(VALID_MFECLASSES)

    else:
        verify_groups = ("test_methods", )
        verify_classes = (custom_class_, )

    methods_by_group = {
        ft_type_id: get_prefixed_mtds_from_class(
            class_obj=mfe_class,
            prefix=prefix,
            prefix_removal=prefix_removal)
        for ft_type_id, mfe_class in zip(verify_groups, verify_classes)
        if ft_type_id in groups or custom_class_ is not None
    }

    gathered_methods = []  # type: t.List[t.Union[str, TypeMtdTuple]]
    new_groups = []  # type: t.List[str]

    for group_name in methods_by_group:
        group_mtds = methods_by_group[group_name]
        gathered_methods += group_mtds

        if update_groups_by:
            group_mtds_names = {
                remove_prefix(mtd_name, prefix=MTF_PREFIX)
                if not prefix_removal
                else mtd_name
                for mtd_name, _ in group_mtds
            }

            if not update_groups_by.isdisjoint(group_mtds_names):
                new_groups.append(group_name)

    ret_val = {
        "methods": tuple(gathered_methods),
    }  # type: t.Dict[str, t.Tuple]

    if update_groups_by:
        ret_val["groups"] = tuple(new_groups)

    return ret_val


def _preprocess_iterable_arg(
        values: t.Union[str, t.Iterable[str]]) -> t.List[str]:
    """Process ``values`` to a canonical form.

    This canonical form consists in removing repeated elements from ``values``,
    and cast all elements to lower-case.

    Args:
        values (:obj:`iterable` of :obj:`str` or :obj:`str`): feature names or
            a collection of to be processed into a canonical form.

    Returns:
        list: ``values`` values as iterable. The values within strings all low-
            er-cased.
    """
    if isinstance(values, str):
        values = {values}

    return list(map(str.lower, set(values)))


def _extract_mtd_args(ft_mtd_callable: t.Callable) -> t.Tuple[str, ...]:
    """Extracts arguments from given method.

    Args:
        ft_mtd_callable (:obj:`callable`): a callable related to a feature
            extraction method.

    Returns:
        list: containing the name of arguments of ``ft_mtd_callable``.

    Raises:
        TypeError: if ``ft_mtd_callable`` is not a valid callable.
    """
    ft_mtd_signature = inspect.signature(ft_mtd_callable)
    mtd_callable_args = tuple(ft_mtd_signature.parameters.keys())
    return mtd_callable_args


def summarize(
        features: t.Union[np.ndarray, t.Sequence],
        callable_sum: t.Callable,
        callable_args: t.Optional[t.Dict[str, t.Any]] = None,
        remove_nan: bool = True,
        ) -> t.Union[t.Sequence, TypeNumeric]:
    """Returns ``feature`` values summarized by ``callable_sum``.

    Args:
        features (:obj:`Sequence` of numerics): Sequence containing values
            to summarize.

        callable_sum (:obj:`callable`): callable of the method which im-
            plements the desired summary function.

        callable_args (:obj:`dict`, optional): arguments to the summary fun-
            ction. The expected dictionary format is the following: {`argu-
            ment_name`: value}. To know the summary function arguments, you
            need to check out the documentation of the method which implemen-
            ts it.

        remove_nan (:obj:`bool`, optional): check and remove all elements
            in `features` which are not numeric. Note that :obj:`np.inf`
            is still considered numeric (:obj:`float` type).

    Returns:
        float: value of summarized feature values, if possible. May return
            :obj:`np.nan` if summary function call invokes TypeError, Value-
            Error or ZeroDivisionError.

    Raises:
        AttributeError: if ``callable_sum`` is invalid.
        TypeError: if ``features``  is not a sequence.
    """
    processed_feat = np.array(features)

    if remove_nan:
        numeric_vals = list(map(isnumeric, features))
        processed_feat = processed_feat[numeric_vals]
        processed_feat = processed_feat.astype(np.float32)

    if callable_args is None:
        callable_args = {}

    try:
        metafeature = callable_sum(processed_feat, **callable_args)

    except (TypeError, ValueError, ZeroDivisionError):
        metafeature = np.nan

    return metafeature


def get_feat_value(
        mtd_name: str,
        mtd_args: t.Dict[str, t.Any],
        mtd_callable: t.Callable,
        suppress_warnings: bool = False) -> t.Union[TypeNumeric, np.ndarray]:
    """Extract features from ``mtd_callable`` with ``mtd_args`` as args.

    Args:
        mtd_name (:obj:`str`): name of the feature-extraction method
            to be invoked.

        mtd_args (:obj:`dict`): arguments of method to be invoked. The
            expected format of the arguments is {`argument_name`: value}.
            In order to know the method arguments available, you need to
            check its documentation.

        mtd_callable (:obj:`callable`): callable of the feature-extraction
            method.

        suppress_warnings (:obj:`bool`, optional): if True, all warnings
            invoked before invoking the method (or after) will be ignored.
            The method (from ``mtd_callable``) itself may still invoke war-
            nings.

    Returns:
        numeric or array: return value of the feature-extraction method.

    Raises:
        AttributeError: if ``mtd_callable`` is not valid.
    """

    try:
        features = mtd_callable(**mtd_args)

    except (TypeError, ValueError, ZeroDivisionError) as type_e:
        if not suppress_warnings:
            warnings.warn(
                "Error extracting {0}: \n{1}.\nWill set it "
                "as 'np.nan' for all summary functions.".format(
                    mtd_name, repr(type_e)), RuntimeWarning)

        features = np.nan

    return features


def build_mtd_kwargs(mtd_name: str,
                     mtd_args: t.Iterable[str],
                     inner_custom_args: t.Optional[t.Dict[str, t.Any]] = None,
                     user_custom_args: t.Optional[t.Dict[str, t.Any]] = None,
                     precomp_args: t.Optional[t.Dict[str, t.Any]] = None,
                     suppress_warnings: bool = False) -> t.Dict[str, t.Any]:
    """Build a ``kwargs`` (:obj:`dict`) for a feature-extraction :obj:`callable`.

    Args:
        mtd_name (:obj:`str`): name of the method.

        mtd_args (:obj:`iterable` of :obj:`str`): iterable containing the name
            of all arguments of the callable.

        inner_custom_args (:obj:`dict`, optional): custom arguments for inner
            usage, for example, to pass ``X``, ``y`` or other user-independent
            arguments necessary for the callable. The expected format of this
            dict is {`argument_name`: value}.

        user_custom_args (:obj:`dict`, optional): assumes the same model as the
            dict above, but this one keeps user-dependent arguments for method
            callable, for example, number of bins of a histogram-like metafea-
            ture or degrees of freedom of a standard deviation-related metafe-
            ature. The name of the arguments must be verified in its correspon-
            dent method documentation.

        precomp_args (:obj:`dict`, optional): precomputed cached arguments whi-
            ch may be used for the feature-extraction method to speed up its
            calculations.

        suppress_warnings(:obj:`bool`, optional): if True, do not show any war-
            nings about unknown callable parameters.

    Returns:
        dict: a ready-to-use ``kwargs`` for the correspondent callable. The
            format is {``argument_name``: value}.
    """

    if user_custom_args is None:
        user_custom_args = {}

    if inner_custom_args is None:
        inner_custom_args = {}

    if precomp_args is None:
        precomp_args = {}

    combined_args = {
        **user_custom_args,
        **inner_custom_args,
        **precomp_args,
    }

    callable_args = {
        custom_arg: combined_args[custom_arg]
        for custom_arg in combined_args if custom_arg in mtd_args
    }

    if not suppress_warnings:
        unknown_arg_set = (unknown_arg
                           for unknown_arg in user_custom_args.keys()
                           if unknown_arg not in mtd_args
                           )  # type: t.Generator[str, None, None]

        for unknown_arg in unknown_arg_set:
            warnings.warn(
                'Unknown argument "{0}" for method "{1}".'.format(
                    unknown_arg, mtd_name), UserWarning)

    return callable_args


def check_summary_warnings(value: t.Union[TypeNumeric, t.Sequence, np.ndarray],
                           name_feature: str, name_summary: str) -> None:
    """Check if there is :obj:`np.nan` within summarized values.

    Args:
        value (numeric or :obj:`Sequence`): summarized values.

        name_feature (:obj:`str`): name of the feature-extraction
            method used to generate the values which was summarized.

        name_summary (:obj:`str`): name of the summary method
            used to produce `value`.
    """

    if not isinstance(value, collections.Iterable):
        value = [value]

    if any(np.isnan(value)):
        warnings.warn(
            "Failed to summarize {0} with {1}. "
            "(generated NaN).".format(name_feature, name_summary),
            RuntimeWarning)


def convert_alias(groups_alias: t.Iterable[t.Iterable],
                  values: t.Optional[t.Union[t.Iterable[str], str]] = None
                  ) -> t.List[str]:
    """Change the values of the alias to the groups.
    """
    if not values:
        values = []
    elif isinstance(values, str):
        values = [values]
    else:
        values = list(values)

    for alias_name, alias_value in groups_alias:
        # verifying if the alias is in the set
        if alias_name in values:
            values.remove(alias_name)  # remove from values
            values = list(values) + list(alias_value)  # add real groups

    return values


def process_generic_set(
        values: t.Optional[t.Union[t.Iterable[str], str]],
        group_name: str,
        wildcard: t.Optional[str] = "all",
        groups_alias: t.Iterable[t.Iterable] = None,
        allow_none: bool = False,
        allow_empty: bool = False,
        ) -> t.Tuple[str, ...]:
    """Check if given ``values`` are in an internal valid set named ``group_name``.

    Args:
        values (:obj:`iterable` of :obj:`str` or :obj:`str`): a group os values
            or a single value to process.

        group_name (:obj:`str`, optional): name of which internal group ``valu-
            es`` should be searched inside. Please check this module Attribute
            documentation to verify which groups are available for valid opti-
            ons. The constant ``VALID_GROUPS_PREFIX`` always should prefix gro-
            up options, and this parameter must be the name of the group with-
            out its prefix. For example, to select ``VALID_CLASSES`` group for
            ``values`` reference, then group_names must be just ``classes``.

        groups_alias (:obj:`iterable` of :obj:`iterable`): a list of tuples of
            aliases. Each tuple should have in the alias name in the first
            position and the real groups mapped int he second position.

        wildcard (:obj:`str`, optional): special value to ``accept any value``.

        allow_none (:obj:`bool`, optional): if True, then :obj:`NoneType` is
            a accepted as ``values``. Note that, if ``values`` is an iterable,
            it does not mean that :obj:`NoneType` will become a valid value wi-
            thin, but ``values`` can assume value :obj:`NoneType`.

        allow_empty (:obj:`bool`, optional): if True, then ``values`` can be an
            zero-length iterable.

    Return:
        tuple: lower-cased tuple with all valid values.

    Raises:
        TypeError: if ``group_name`` is :obj:`NoneType`.
        ValueError: These are the conditions for raising this exception:
            - Some element in ``values`` is a valid value (not in the
                selected valid values based in ``group_name`` argument).

            - ``values`` is None and ``allow_none`` is False.

            - ``values`` is a empty sequence and ``allow_empty`` is False.

            - ``group_name`` is ``summary`` or ``features``, as both of
                these groups have their own special function to process
                user custom arguments (check ``process_features`` and
                ``process_summary`` for more information).

            - ``group_names`` is not a valid group for ``values`` reference.
    """
    if not group_name:
        raise TypeError('"group_name" can not be empty or None.')

    if values is None:
        if allow_none:
            return tuple()

        raise ValueError('"Values" can not be None. (while checking '
                         'group "{}").'.format(group_name))

    if values is not None and not values:
        if allow_empty:
            return tuple()

        raise ValueError('"Values" can not be empty. (while checking '
                         'group "{}")'.format(group_name))

    if group_name.upper() in ("SUMMARY", "FEATURES"):
        raise ValueError('Forbidden "group_name" option ({}). There is a '
                         "specify processing method for it".format(group_name))

    _module_name = sys.modules[__name__]

    try:
        valid_values = inspect.getattr_static(
            _module_name, "{0}{1}".format(VALID_VALUE_PREFIX,
                                          group_name.upper()))
    except AttributeError:
        raise ValueError('Invalid "group_name" "{}". Check _internal '
                         "module documentation to verify which ones "
                         "are available for use.".format(group_name))

    if groups_alias:
        values = convert_alias(groups_alias, values)

    in_valid_set, not_in_valid_set = _check_values_in_group(
        value=values,
        valid_group=valid_values,
        wildcard=wildcard)

    if not_in_valid_set:
        raise ValueError("Unknown values: {0}. "
                         "Please select values in {1}.".format(
                             not_in_valid_set, valid_values))

    return in_valid_set


def solve_group_dependencies(
        groups: t.Tuple[str, ...],
        ) -> t.Tuple[t.Tuple[str, ...], t.FrozenSet[str]]:
    """Solve dependencies between groups.

    Those dependencies must be registered in ``GROUP_PREFEQUISITES`` tuple.
    """
    inserted_dependencies = set()
    cur_dependencies = None  # type: t.Optional[t.Union[t.Set[str], str]]

    for group in groups:
        if group in VALID_GROUPS:
            cur_dependencies = GROUP_PREREQUISITES[VALID_GROUPS.index(group)]

            if cur_dependencies:
                if isinstance(cur_dependencies, str):
                    cur_dependencies = {cur_dependencies}

                inserted_dependencies.update(
                    set(cur_dependencies).difference(groups))

    groups = tuple(set(groups).union(inserted_dependencies))

    return groups, frozenset(inserted_dependencies)


def process_generic_option(
        value: t.Optional[str],
        group_name: str,
        allow_none: bool = False,
        allow_empty: bool = False,
        ) -> t.Optional[str]:
    """Check if given ``value`` is in an internal reference group of values.

    This function is essentially a wrapper for the ``process_generic_set``
    function, with some differences:

        - Only string-typed values are accepted, with the exception that
            it can also assume :obj:`NoneType` if ``allow_none`` is True.

        - The return value is not a tuple, but instead a lower-cased ver-
            sion of ``value``.

    Check ``process_generic_set`` for more precise information about this
    process.

    Return:
        str: lower-cased version of ``value``.

    Raises:
        TypeError: if value is neither :obj:`NoneType` (and ``allow_none`` is
            also True) nor a :obj:`str` type object.

        All exceptions from ``process_generic_set`` are also raised, with the
        same conditions as described in that function documentation.
    """

    if value is not None and not isinstance(value, str):
        raise TypeError('"value" (group name {}) must be a string-'
                        "type object (got {}).".format(group_name,
                                                       type(value)))

    processed_value = process_generic_set(
        values=value,
        group_name=group_name,
        wildcard=None,
        allow_none=allow_none,
        allow_empty=allow_empty)

    canonical_value = None

    if processed_value:
        canonical_value = processed_value[0]

        if not isinstance(canonical_value, str):
            canonical_value = None

    return canonical_value


def process_summary(
        summary: t.Union[str, t.Iterable[str]],
        wildcard: str = "all"
        ) -> t.Tuple[t.Tuple[str, ...], t.Tuple[TypeExtMtdTuple, ...]]:
    """Generate metadata from ``summary`` MFE instantiation argument.

    Args:
        summary (:obj:`t.Iterable` of :obj:`str` or a :obj:`str`): a
            summary function or a list of these, which are used to
            combine different calculations of the same metafeature. Check
            ``MFE`` Class documentation for more information about this
            parameter.

        wildcard (:obj:`str`): value to be used as ``select all`` value.

    Returns:
        tuple(tuple, tuple): the first field contains all valid lower-cased
            summary function names, where the last field contains internal
            metadata about methods which implement each summary function.
            This last tuple model is:

                (
                    `summary_mtd_name`,
                    `summary_mtd_callable`,
                    `summary_mtd_args`,
                )

    Raises:
        TypeError: if `summary` is not :obj:`NoneType`, empty, a valid string
            nor an iterable containing valid group identifiers as strings.
    """
    if not summary:
        return tuple(), tuple()

    in_group, not_in_group = _check_values_in_group(
        value=summary,
        valid_group=VALID_SUMMARY,
        wildcard=wildcard)

    if not_in_group:
        raise ValueError("Unknown summary: {0}. "
                         "Please select values in {1}.".format(
                             not_in_group, VALID_SUMMARY))

    summary_methods = []  # type: t.List[TypeExtMtdTuple]
    available_sum_methods = []  # type: t.List[str]

    for summary_func in in_group:
        summary_mtd_callable = _summary.SUMMARY_METHODS.get(summary_func)

        if not summary_mtd_callable:
            warnings.warn("Missing summary function "
                          "{0} at _summary module.".format(summary_func),
                          RuntimeWarning)
        else:
            try:
                summary_mtd_args = _extract_mtd_args(summary_mtd_callable)

            except ValueError:
                summary_mtd_args = tuple()

            summary_mtd_pack = (
                summary_func,
                summary_mtd_callable,
                summary_mtd_args,
            )

            summary_methods.append(summary_mtd_pack)
            available_sum_methods.append(summary_func)

    return tuple(available_sum_methods), tuple(summary_methods)


def process_features(
        features: t.Union[str, t.Iterable[str]],
        groups: t.Tuple[str, ...],
        wildcard: str = "all",
        suppress_warnings: bool = False,
        custom_class_: t.Any = None,
        ) -> t.Tuple[t.Tuple[str, ...],
                     t.Tuple[TypeExtMtdTuple, ...],
                     t.Tuple[str, ...]]:
    """Generate metadata from ``features`` MFE instantiation argument.

    The use of this function to happen after ``process_groups`` function, as
    ``groups`` parameter is expected to be in a canonical form (lower-cased
    values inside a tuple).

    Args:
        features (:obj:`iterable` of `str` or `str`): iterable containing a
            collection of features or a string describing a single feature. No-
            te that only features that are in the given `groups` will be retur-
            ned.

        groups (:obj:`Tuple` of :obj:`str`, optional): collection containing
            one or more group identifiers. Check out ``MFE`` class documenta-
            tion for more information.

        wildcard (:obj:`str`, optional): value to be used as ``select all`` for
            ``features`` argument.

        suppress_warnings (:obj:`bool`, optional): if True, hide all warnings
            raised during this method processing.

        custom_class_ (Class, optional): used for inner testing purposes. If
            not None, the given class will be used as reference to extract
            the metafeature extraction methods.

    Returns:
        tuple(tuple, tuple): A pair of tuples. The first Tuple is all feature
            names extracted from this method, to give the user easy access to
            available features in the model. The second field is a tuple for
            internal usage, containing metadata in the form of tuples in the
            following format: (`mtd_name`, `mtd_callable`, `mtd_args`), i.e.,
            the first tuple item field is a string containing the name of a
            feature-extraction related method, and the second field is a cal-
            lable object for the corresponding method, and the third is the
            method arguments.

    Raises:
        ValueError: if features is :obj:`NoneType` or is empty.
    """
    if not features:
        raise ValueError('"features" can not be None nor empty.')

    if not groups:
        if custom_class_ is None:
            groups = tuple()

        else:
            groups = ("custom", )

    processed_ft = _preprocess_iterable_arg(features)  # type: t.List[str]

    reference_values = None
    if wildcard not in processed_ft:
        reference_values = frozenset(processed_ft)

    mtds_metadata = _get_all_prefixed_mtds(
        prefix=MTF_PREFIX,
        update_groups_by=reference_values,
        groups=groups,
        custom_class_=custom_class_,
        prefix_removal=True,
    )  # type: t.Dict[str, t.Tuple]

    ft_mtds_filtered = mtds_metadata.get(
        "methods", tuple())  # type: t.Tuple[TypeMtdTuple, ...]

    groups = mtds_metadata.get("groups", groups)

    del mtds_metadata

    if wildcard in processed_ft:
        processed_ft = [mtd_name for mtd_name, _ in ft_mtds_filtered]

    available_feat_names = []  # type: t.List[str]
    ft_mtd_processed = []  # type: t.List[TypeExtMtdTuple]

    for ft_mtd_tuple in ft_mtds_filtered:
        ft_mtd_name, ft_mtd_callable = ft_mtd_tuple

        if ft_mtd_name in processed_ft:
            mtd_callable_args = _extract_mtd_args(ft_mtd_callable)

            extended_item = (*ft_mtd_tuple,
                             mtd_callable_args)  # type: TypeExtMtdTuple

            ft_mtd_processed.append(extended_item)
            available_feat_names.append(ft_mtd_name)
            processed_ft.remove(ft_mtd_name)

    if not suppress_warnings:
        for unknown_ft in processed_ft:
            warnings.warn('Unknown feature "{}"'.format(unknown_ft),
                          UserWarning)

    return tuple(available_feat_names), tuple(ft_mtd_processed), groups


def _patch_precomp_groups(
        precomp_groups: t.Optional[t.Union[str, t.Iterable[str]]],
        groups: t.Optional[t.Tuple[str, ...]] = None,
        ) -> t.Union[str, t.Iterable[str]]:
    """Enforce precomputation in model-based metafeatures."""
    if not precomp_groups:
        precomp_groups = set()

    # Enforce precomputation from model-based metafeature group
    # due to strong dependencies of machine learning models.
    if groups and not isinstance(precomp_groups, str):
        if "model-based" in groups and "model-based" not in precomp_groups:
            precomp_groups = set(precomp_groups).union({"model-based"})

    return precomp_groups


def process_precomp_groups(
        precomp_groups: t.Optional[t.Union[str, t.Iterable[str]]],
        groups: t.Optional[t.Tuple[str, ...]] = None,
        wildcard: str = "all",
        suppress_warnings: bool = False,
        custom_class_: t.Any = None,
        **kwargs) -> t.Dict[str, t.Any]:
    """Process ``precomp_groups`` argument while fitting into a MFE model.

    This function is expected to be used after ``process_groups`` function,
    as ``groups`` parameter is expected to be in a canonical form (lower-cased
    values inside a tuple).

    Args:
        precomp_groups (:obj:`iterable` of `str` or `str`): a single or a se-
            quence of metafeature group names whose precomputation methods
            should be taken. Note that any group not in ``groups`` (see argu-
            ment below) is completely ignored.

        groups (:obj:`Tuple` of :obj:`str`, optional): collection containing
            one or more group identifiers. Check out ``MFE`` class documenta-
            tion for more information.

        wildcard (:obj:`str`, optional): value to be used as ``select all``
            for ``precompute`` argument.

        suppress_warnings (:obj:`bool`, optional): if True, suppress warnings
            invoked while processing precomputation option.

        custom_class_ (Class, optional): used for inner testing purposes. If
            not None, the given class will be used as reference to extract
            the preprocomputing methods.

        **kwargs: used to pass extra custom arguments to precomputation metho-
            ds.

    Returns:
        dict: precomputed values given by ``kwargs`` using convenient methods
            based in valid selected metafeature groups.
    """
    if groups is None:
        groups = tuple()

    precomp_groups = _patch_precomp_groups(precomp_groups, groups)

    if not precomp_groups and custom_class_ is None:
        return {}

    processed_precomp_groups = _preprocess_iterable_arg(
        precomp_groups)  # type: t.Sequence[str]

    if wildcard in processed_precomp_groups:
        processed_precomp_groups = groups

    elif custom_class_ is None:
        if not suppress_warnings:
            unknown_groups = set(processed_precomp_groups).difference(groups)

            for unknown_precomp in unknown_groups:
                warnings.warn(
                    'Unknown precomp_groups "{0}"'.format(unknown_precomp),
                    UserWarning)

        processed_precomp_groups = tuple(
            set(processed_precomp_groups).intersection(groups))

    mtds_metadata = _get_all_prefixed_mtds(
        prefix=PRECOMPUTE_PREFIX,
        groups=tuple(processed_precomp_groups),
        custom_class_=custom_class_,
    )  # type: t.Dict[str, t.Tuple]

    precomp_mtds_filtered = mtds_metadata.get(
        "methods", tuple())  # type: t.Tuple[TypeMtdTuple, ...]

    del mtds_metadata

    precomp_items = {}  # type: t.Dict[str, t.Any]

    for precomp_mtd_tuple in precomp_mtds_filtered:
        precomp_mtd_name, precomp_mtd_callable = precomp_mtd_tuple

        try:
            new_precomp_vals = precomp_mtd_callable(**kwargs)  # type: ignore

        except (AttributeError, TypeError, ValueError) as type_err:
            new_precomp_vals = {}

            if not suppress_warnings:
                warnings.warn("Something went wrong while "
                              'precomputing "{0}". Will ignore '
                              "this method. Error message:\n"
                              "{1}.".format(precomp_mtd_name, repr(type_err)))

        if new_precomp_vals:
            precomp_items = {
                **precomp_items,
                **new_precomp_vals,
            }

            # Update kwargs to avoid recalculations iteratively
            kwargs = {
                **kwargs,
                **new_precomp_vals,
            }

    return precomp_items


def check_data(X: t.Union[np.ndarray, list],
               y: t.Union[np.ndarray, list]
               ) -> t.Tuple[np.ndarray, np.ndarray]:
    """Checks ``X`` and ``y`` data type and shape and transform it if necessary.

    Args:
        Check ``mfe.fit`` method for more information.

    Raises:
        TypeError: if ``X`` or ``y`` is neither a np.ndarray nor a list-
            type object.

        ValueError: if ``X`` is empty or number of rows between X and Y
            mismatch.

    Returns:
        tuple(np.ndarray, np.ndarray): ``X`` and ``y`` possibly reshaped and
            casted to :obj:`np.ndarray` type.
    """
    if not isinstance(X, (np.ndarray, list)):
        raise TypeError('"X" is neither "list" nor "np.array".')

    if not isinstance(y, (np.ndarray, list)):
        raise TypeError('"y" is neither "list" nor "np.array".')

    # We force numpy array to assume ``dtype=np.object`` because sometimes
    # ``X`` can be a mixed matrix containing ``float``, ``int``,  and ``str``
    # values. If we do not this, ``X`` will be converted to string matrix. This
    # erroneous conversion could make numeric attributes are cast to string.
    # Then, when pymfe makes the automatic conversion, they will be processed
    # with one-hot-encoding, and we do not want that to happen.
    # See this example:
    #
    # String
    # >>>np.array(['test', 1])
    #
    # Object
    # >>>np.array(['test', 1], dtype=np.object)
    if not isinstance(X, np.ndarray):
        X = np.array(X, dtype=np.object)

    if not isinstance(y, np.ndarray):
        y = np.array(y, dtype=np.object)

    y = y.flatten()

    if len(X.shape) == 1 and X.shape[0]:
        X = X.reshape(*X.shape, -1)

    if X.shape[0] == 0 or y.shape[0] == 0:
        raise ValueError('Neither "X" nor "y" can be empty.')

    if X.shape[0] != y.shape[0]:
        raise ValueError('"X" number of rows and "y" '
                         "length shapes do not match.")

    return np.copy(X), np.copy(y)


def isnumeric(
        value: t.Any,
        check_subtype: bool = True) -> bool:
    """Checks if ``value`` is a numeric type or a collection of numerics.

    The ``Numeric Type`` is assumed to be one of the following:
        1. :obj:`int`
        2. :obj:`float`
        3. :obj:`np.number`

    Args:
        value (:obj:`Any`): any object to be checked as numeric or a collec-
            tion of numerics.

        check_subtype (:obj:`bool`, optional): if True, check elements of
            ``value`` if it is an iterable object. Otherwise, only checks
            ``value`` type, ignoring the fact that it can be an iterable ob-
            ject.

    Returns:
        bool: True if `value` is a numeric type object or a collection of nume-
            ric-only elements. False otherwise.
    """
    if (check_subtype
            and isinstance(value, (collections.Iterable, np.ndarray))
            and not isinstance(value, str)):

        value = np.array(value)

        if value.size == 0:
            return False

        return all(isinstance(x, _TYPE_NUMERIC) for x in value)

    return isinstance(value, _TYPE_NUMERIC)


def remove_prefix(value: str, prefix: str) -> str:
    """Remove ``prefix`` from ``value``.

    Args:
        value (:obj:`str`): method name prefixed with value stored in
            ``prefix``.

    Returns:
        str: ``value`` without ``prefix``.

    Raises:
        TypeError: if ``value`` is not a string.
    """
    if value.startswith(prefix):
        return value[len(prefix):]

    return value


def timeit(func: t.Callable, *args) -> t.Tuple[t.Any, float]:
    """Measure how much time is necessary for calling ``func`` with ``args``.

    Args:
        func (:obj:`callable`): a callable which invokation time will be
            measured from.

        *args: additional arguments for ``func``.

    Return:
        tuple[any, float]: the first element is the return value from ``func``.
            The second argument is the time necessary for the invokation of
            ``func``.

    Raises:
        This method raises all exceptions from ``func``.
    """
    t_start = time.time()
    ret_val = func(*args)
    time_total = time.time() - t_start
    return ret_val, time_total


def transform_cat(data_categoric: np.ndarray) -> t.Optional[np.ndarray]:
    """Transform categorical data using a model matrix.

    The formula used for this transformation is just the union (+) of all cat-
    egoric attributes using formula language from ``patsy`` package API, re-
    moving the intercept terms: ``~ 0 + A_1 + ... + A_n``, where ``n`` is the
    number of attributes and A_i is the ith categoric attribute, 1 <= i <= n.
    """
    if data_categoric.size == 0:
        return None

    _, num_col = data_categoric.shape

    dummy_attr_names = [
        "C{}".format(i) for i in range(num_col)
    ]

    named_data = {
        # attr_name: data_categoric[:, attr_index]
        # We need to cast to 'str' because sometimes categorical can be set as
        # 'string'.
        attr_name: data_categoric[:, attr_index].astype('str')
        for attr_index, attr_name in enumerate(dummy_attr_names)
    }

    formula = "~ 0 + {}".format(" + ".join(dummy_attr_names))

    return np.asarray(patsy.dmatrix(formula, named_data))


def _equal_freq_discretization(data: np.ndarray,
                               num_bins: int,
                               tol: float = 1e-8) -> np.ndarray:
    """Discretize a 1-D numeric array into an equal-frequency histogram."""
    perc_interval = 100.0 / num_bins
    perc_range = np.arange(perc_interval, 100, perc_interval)
    hist_divs = np.percentile(data, perc_range)

    # Sometimes the 'hist_divs' is not appropriated.
    # For example when all values are constants. It implies in 'hist_divs'
    # repetitive values.
    # To avoid partitions with the same value, we check if all partitions are
    # different. Unfortunately, it leads to a non-equal frequency
    # discretization.
    aux = len(hist_divs)
    diffs = np.append(True, np.diff(hist_divs))
    hist_divs = hist_divs[diffs > tol]
    if aux != len(hist_divs):
        warnings.warn("It is not possible make equal discretization")

    hist_divs = np.unique(hist_divs)
    return np.digitize(x=data, bins=hist_divs, right=True)


def transform_num(data_numeric: np.ndarray,
                  num_bins: t.Optional[int] = None) -> t.Optional[np.ndarray]:
    """Discretize numeric data with an equal-frequency histogram.

    The index of the histogram bin overwrites its correspondent numeric
    values.

    Args:
        data_numeric (:obj:`np.ndarray`): 2-D numpy array of numeric-
            only data to discretize.

        num_bins (:obj:`int`, optional): number of bins of the equal-frequen-
            cy histogram used to discretize the data. If no value is given,
            then the default value is min(2, c), where ``c`` is the cubic root
            of the number of instances rounded down.

    Returns:
        np.ndarray: discretized version of ``data_numeric``.

    Raises:
        TypeError: if num_bins isn't :obj:`int`.
        ValueError: if num_bins is a non-positive value.
    """
    if data_numeric.size == 0:
        return None

    if num_bins is not None:
        if not isinstance(num_bins, int):
            raise TypeError('"num_bins" must be integer or NoneType.')

        if num_bins <= 0:
            raise ValueError('"num_bins" must be a positive'
                             "integer or NoneType.")

    num_inst, _ = data_numeric.shape

    if not num_bins:
        num_bins = int(num_inst**(1/3))

    data_numeric = data_numeric.astype(float)

    digitalized_data = np.apply_along_axis(
        func1d=_equal_freq_discretization,
        axis=0,
        arr=data_numeric,
        num_bins=num_bins)

    return digitalized_data


def rescale_data(data: np.ndarray,
                 option: str,
                 args: t.Optional[t.Dict[str, t.Any]] = None) -> np.ndarray:
    """Rescale numeric fitted data accordingly to user select option.

    Args:
        data (:obj:`np.ndarray`): data to rescale.

        option (:obj:`str`): rescaling strategy. Must be one in ``VALID_RESCA-
            LE`` attribute.

        args (:obj:`dict`, optional): additional arguments for the scaler. All
            scaler used are from ``sklearn`` package, so you should consult
            their documentation for a complete list of available arguments to
            user customization. The used scalers for each  available ``option``
            are:
                    - ``min-max``: ``sklearn.preprocessing.MinMaxScaler``
                    - ``standard``: ``sklearn.preprocessing.StandardScale``
                    - ``robust``: ``sklearn.preprocessing.RobustScaler``

    Returns:
        np.ndarray: scaled ``data`` based in ``option`` correspondent strategy.

    Raises:
        ValueError: if ``option`` is not in ``VALID_RESCALE``.

        Any exception caused by arguments from ``args`` into the
        scaler model is also raised by this function.
    """
    if option not in VALID_RESCALE:
        raise ValueError('Unknown option "{0}". Please choose one '
                         "between {1}".format(option, VALID_RESCALE))

    if not args:
        args = {}

    scaler_model = _RESCALE_SCALERS.get(option, "min-max")(**args)

    return scaler_model.fit_transform(data.astype(float))


def check_score(score: str, groups: t.Tuple[str, ...]):
    """Checks if a given score is valid.

    Args:
        score (:obj: `str`): the score metrics name.

        groups (:obj:`Tuple` of :obj:`str`): a tuple of feature group names.

    Returns:
        None

    Raises:
        ValueError: if ``score`` is not None or ``str``.
        ValueError: if ``score`` is not valid.

    """
    valid_scoring = {
        "accuracy": scoring.accuracy,
        "balanced-accuracy": scoring.balanced_accuracy,
        "f1": scoring.f1,
        "kappa": scoring.kappa,
        "auc": scoring.auc,
    }  # type: t.Dict[str, t.Callable[[np.ndarray, np.ndarray], float]]

    if score is not None and not isinstance(score, str):
        raise ValueError('"score" is not None or str but "{0}" was passed.'
                         'The valid values are {1}'.format(
                             score, list(valid_scoring.keys())))

    if "landmarking" in groups:
        if score is None:
            raise ValueError(
                'Landmarking metafeatures need a score metric.'
                'One of the following "score" values is required:'
                '{0}'.format(list(valid_scoring.keys())))
        if score not in valid_scoring:
            raise ValueError(
                'One of the following "score" values is required:'
                '{0}'.format(list(valid_scoring.keys())))
        return valid_scoring[score]

    return None


def check_group_dependencies(groups: t.Iterable[str]) -> t.Set[str]:
    """Get ``groups`` metafeature groups dependencies."""
    deps = set()  # type: t.Set[str]

    for group in groups:
        if group in VALID_GROUPS:
            cur_group_index = VALID_GROUPS.index(group)
            cur_dep = GROUP_PREREQUISITES[cur_group_index]

            if cur_dep:
                deps.update({cur_dep} if isinstance(cur_dep, str) else cur_dep)

    return deps


def select_results_by_classes(
        mtf_names: t.Sequence[str],
        class_names: t.Union[str, t.Iterable[str]],
        include_dependencies: bool = False) -> t.List[int]:
    """Get indexes of metafeatures related to given ``class_names``."""
    if isinstance(class_names, str):
        class_names = {class_names}

    else:
        class_names = set(class_names)

    if include_dependencies:
        class_names.update(check_group_dependencies(groups=class_names))

    classes_mtd_names = set()  # type: t.Set[str]

    for class_name in class_names:
        if class_name in VALID_GROUPS:
            _aux = get_prefixed_mtds_from_class(
                class_obj=VALID_MFECLASSES[VALID_GROUPS.index(class_name)],
                prefix=MTF_PREFIX,
                only_name=True,
                prefix_removal=True)

            classes_mtd_names.update(_aux)  # type: ignore

    re_parse_mtf_name = re.compile(r"([^\.]+)\.?")

    selected_indexes = []

    for mtf_cur_index, mtf_cur_name in enumerate(mtf_names):
        re_match = re_parse_mtf_name.match(mtf_cur_name)

        if re_match and re_match.group(1) in classes_mtd_names:
            selected_indexes.append(mtf_cur_index)

    return selected_indexes


def post_processing(
        results: t.Tuple[t.List, ...],
        groups: t.Tuple[str, ...],
        suppress_warnings: bool = False,
        custom_class_: t.Any = None,
        **kwargs) -> None:
    """Detect and apply post-processing methods in metafeatures.

    This function should be used after the metafeature extraction.

    Args:
        results (:obj:`Tuple` or :obj:`np.ndarray`): summarized metafeatures.
            This argument has three entries (all must be collections):
                - Name of metafeatures
                - Value of metafeatures
                - Time of extraction for each metafeature

        groups (:obj:`Tuple` of :obj:`str`): collection containing one or more
            group identifiers. Check out ``MFE`` class documentation for more
            information.

        suppress_warnings (:obj:`bool`, optional): if True, suppress warnings
            invoked while processing precomputation option.

        custom_class_ (Class, optional): used for inner testing purposes. If
            not None, the given class will be used as reference to extract
            the postprocessing methods.

        **kwargs: used to pass extra custom arguments to precomputation metho-
            ds.
    """
    mtds_metadata = _get_all_prefixed_mtds(
        prefix=POSTPROCESS_PREFIX,
        groups=groups,
        custom_class_=custom_class_,
    )  # type: t.Dict[str, t.Tuple]

    postprocess_mtds = mtds_metadata.get(
        "methods", tuple())  # type: t.Tuple[TypeMtdTuple, ...]

    del mtds_metadata

    remove_groups = False

    if "groups" not in kwargs:
        remove_groups = True
        kwargs["groups"] = groups

    mtf_names, mtf_vals, mtf_time = results

    extra_inner_args = {
        "mtf_names": mtf_names,
        "mtf_vals": mtf_vals,
        "mtf_time": mtf_time,
        "class_indexes": [],
    }

    for postprocess_mtd_name, postprocess_mtd_callable in postprocess_mtds:
        extra_inner_args["class_indexes"] = select_results_by_classes(
            mtf_names=mtf_names,
            class_names=remove_prefix(value=postprocess_mtd_name,
                                      prefix=POSTPROCESS_PREFIX).split("_"))

        try:
            new_results = postprocess_mtd_callable(  # type: ignore
                **extra_inner_args,
                **kwargs)

            if new_results:
                if len(new_results) != len(results):
                    raise ValueError("Postprocessing result has length '{}'. "
                                     "Expecting '{}'.".format(len(new_results),
                                                              len(results)))

                for res_list_old, res_list_new in zip(results, new_results):
                    res_list_old += res_list_new

        except (AttributeError, TypeError, ValueError) as type_err:
            if not suppress_warnings:
                warnings.warn("Something went wrong while "
                              'postprocessing "{0}". Will ignore '
                              "this method. Error message:\n"
                              "{1}.".format(postprocess_mtd_name,
                                            repr(type_err)))

    if remove_groups:
        kwargs.pop("groups")<|MERGE_RESOLUTION|>--- conflicted
+++ resolved
@@ -83,13 +83,8 @@
 import pymfe.clustering as clustering
 import pymfe.model_based as model_based
 import pymfe.complexity as complexity
-<<<<<<< HEAD
 import pymfe.itemset as itemset
-# import pymfe.concept as concept
-=======
-# import pymfe.itemset as itemset
 import pymfe.concept as concept
->>>>>>> 7caad1c0
 import pymfe.scoring as scoring
 
 VALID_VALUE_PREFIX = "VALID_"
@@ -111,13 +106,8 @@
     "relative",
     "clustering",
     "complexity",
-<<<<<<< HEAD
     "itemset",
-    # "concept"
-=======
-    # "itemset",
     "concept"
->>>>>>> 7caad1c0
 )  # type: t.Tuple[str, ...]
 
 GROUP_PREREQUISITES = (
@@ -129,7 +119,7 @@
     "landmarking",
     None,
     None,
-    # None,
+    None,
     None
 )  # type: t.Tuple[t.Optional[str], ...]
 
@@ -142,13 +132,8 @@
     relative.MFERelativeLandmarking,
     clustering.MFEClustering,
     complexity.MFEComplexity,
-<<<<<<< HEAD
     itemset.MFEItemset,
-    # concept.MFEConcept
-=======
-    # itemset.MFEItemset,
     concept.MFEConcept
->>>>>>> 7caad1c0
 )  # type: t.Tuple
 
 VALID_SUMMARY = (*_summary.SUMMARY_METHODS, )  # type: t.Tuple[str, ...]
