--- conflicted
+++ resolved
@@ -80,10 +80,7 @@
 import pymfe.info_theory as info_theory
 import pymfe.landmarking as landmarking
 import pymfe.relative as relative
-<<<<<<< HEAD
-=======
 import pymfe.clustering as clustering
->>>>>>> cd2bb39a
 import pymfe.model_based as model_based
 import pymfe.scoring as scoring
 
@@ -96,10 +93,7 @@
     "model-based",
     "info-theory",
     "relative",
-<<<<<<< HEAD
-=======
     "clustering",
->>>>>>> cd2bb39a
 )  # type: t.Tuple[str, ...]
 
 GROUP_PREREQUISITES = (
@@ -109,10 +103,7 @@
     None,
     None,
     "landmarking",
-<<<<<<< HEAD
-=======
     None,
->>>>>>> cd2bb39a
 )  # type: t.Tuple[t.Optional[str], ...]
 
 VALID_MFECLASSES = (
@@ -122,10 +113,7 @@
     model_based.MFEModelBased,
     info_theory.MFEInfoTheory,
     relative.MFERelativeLandmarking,
-<<<<<<< HEAD
-=======
     clustering.MFEClustering,
->>>>>>> cd2bb39a
 )  # type: t.Tuple
 
 VALID_SUMMARY = (*_summary.SUMMARY_METHODS, )  # type: t.Tuple[str, ...]
@@ -1290,7 +1278,6 @@
     perc_interval = 100.0 / num_bins
     perc_range = np.arange(perc_interval, 100, perc_interval)
     hist_divs = np.percentile(data, perc_range)
-<<<<<<< HEAD
 
     # Sometimes the 'hist_divs' is not appropriated.
     # For example when all values are constants. It implies in 'hist_divs'
@@ -1305,11 +1292,7 @@
         warnings.warn("It is not possible make equal discretization")
 
     hist_divs = np.unique(hist_divs)
-    aux = np.digitize(x=data, bins=hist_divs, right=True)
-    return aux
-=======
     return np.digitize(x=data, bins=hist_divs, right=True)
->>>>>>> cd2bb39a
 
 
 def transform_num(data_numeric: np.ndarray,
