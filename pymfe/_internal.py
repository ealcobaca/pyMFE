--- conflicted
+++ resolved
@@ -1466,21 +1466,14 @@
                              "or select another encoding strategy.".format(
                                  attr_ind + 1))
 
-<<<<<<< HEAD
-    try:
-        one_cat_attrs = np.hstack([
-            ohe.fit_transform(data_categoric[:, attr_ind, np.newaxis])
-            for attr_ind in np.arange(num_col)
-        ])
-
-    except ValueError:
-        raise ValueError("Categorical data encoding of type 'one-hot-full' has"
-                         " no support for missing values. Please handle the "
-                         "missing data manually before fitting it into the "
-                         "MFE model.")
-=======
-        one_cat_attrs.append(ohe.fit_transform(cur_attr))
->>>>>>> b2d0f500
+        try:
+            one_cat_attrs.append(ohe.fit_transform(cur_attr))
+
+        except ValueError:
+            raise ValueError("Categorical data encoding of type 'one-hot' has"
+                             " no support for missing values. Please handle the "
+                             "missing data manually before fitting it into the "
+                             "MFE model.")
 
     return np.hstack(one_cat_attrs)
 
