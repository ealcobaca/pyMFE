"""Main module for extracting metafeatures from datasets.
"""
import typing as t
import collections
import shutil
import time

import texttable
import numpy as np
import sklearn.utils
import sklearn.exceptions

import pymfe._internal as _internal

_TypeSeqExt = t.Sequence[t.Tuple[str, t.Callable, t.Tuple[str, ...],
                                 t.Tuple[str, ...]]]
"""Type annotation for a sequence of TypeExtMtdTuple objects."""


class MFE:
    """Core class for metafeature extraction.

    Attributes
    ----------
    X : :obj:`Sequence`
        Independent attributes of the dataset.

    y : :obj:`Sequence`
        Target attributes of the dataset.

    groups : :obj:`tuple` of :obj:`str`
        Tuple object containing fitted meta-feature groups loaded in the model
        at instantiation.

    features : :obj:`tuple` of :obj:`str`
        Contains loaded meta-feature extraction method names available for
        meta-feature extraction, from selected metafeatures groups and features
        listed at instantiation.

        summary : :obj:`tuple` of :obj:`str`
            Tuple object which contains summary functions names for features
            summarization.
    """
    groups_alias = [('default', _internal.DEFAULT_GROUP)]

    def __init__(self,
                 groups: t.Union[str, t.Iterable[str]] = "default",
                 features: t.Union[str, t.Iterable[str]] = "all",
                 summary: t.Union[str, t.Iterable[str]] = ("mean", "sd"),
                 measure_time: t.Optional[str] = None,
                 wildcard: str = "all",
                 score: str = "accuracy",
                 num_cv_folds: int = 10,
                 shuffle_cv_folds: bool = False,
                 lm_sample_frac: float = 1.0,
                 hypparam_model_dt: t.Optional[t.Dict[str, t.Any]] = None,
                 suppress_warnings: bool = False,
                 random_state: t.Optional[int] = None) -> None:
        """Provides easy access for metafeature extraction from datasets.

        It expected that user first calls ``fit`` method after instantiation
        and then ``extract`` for effectively extract the selected metafeatures.
        Check reference [1]_ for more information.

        Parameters
        ----------
        groups : :obj:`Iterable` of :obj:`str` or :obj:`str`
            A collection or a single metafeature group name representing the
            desired group of metafeatures for extraction. Use the method
            ``valid_groups`` to get a list of all available groups.

            Setting with ``all`` enables all available groups.

            Setting with ``default`` enables ``general``, ``info-theory``,
            ``statistical``, ``model-based`` and ``landmarking``. It is the
            default value.

            The value provided by the argument ``wildcard`` can be used to
            select all metafeature groups rapidly.

        features : :obj:`Iterable` of :obj:`str` or :obj:`str`, optional
            A collection or a single metafeature name desired for extraction.
            Keep in mind that the extraction only gathers features also in the
            selected ``groups``. Check this class ``features`` attribute to get
            a list of available metafeatures from selected groups, or use the
            method ``valid_metafeatures`` to get a list of all available
            metafeatures filtered by group. Alternatively, you can use the
            method ``metafeature_description`` to get or print a table with
            all metafeatures with its respectives groups and descriptions.

            The value provided by the argument ``wildcard`` can be used to
            select all features from all selected groups rapidly.

        summary : :obj:`Iterable` of :obj:`str` or :obj:`str`, optional
            A collection or a single summary function to summarize a group of
            metafeature measures into a fixed-length group of value, typically
            a single value. The values must be one of the following:

                1. ``mean``: Average of the values.
                2. ``sd``: Standard deviation of the values.
                3. ``count``: Computes the cardinality of the measure. Suitable
                   for variable cardinality.
                4. ``histogram``: Describes the distribution of the measured
                   values. Suitable for high cardinality.
                5. ``iq_range``: Computes the interquartile range of the
                   measured values.
                6. ``kurtosis``: Describes the shape of the measures values
                   distribution.
                7. ``max``: Results in the maximum value of the measure.
                8. ``median``: Results in the central value of the measure.
                9. ``min``: Results in the minimum value of the measure.
                10. ``quantiles``: Results in the minimum, first quartile,
                    median, third quartile and maximum of the measured values.
                11. ``range``: Computes the range of the measured values.
                12. ``skewness``: Describes the shape of the measure values
                    distribution in terms of symmetry.

            You can concatenate `nan` with the desired summary function name
            to use an alternative version of the same summary which ignores
            `nan` values. For instance, `nanmean` is the `mean` summary
            function which ignores all `nan` values, while 'naniq_range`
            is the interquartile range calculated only with valid (non-`nan`)
            values.

            If more than one summary function is selected, then all multivalued
            extracted metafeatures are summarized with each summary function.

            The particular value provided by the argument ``wildcard`` can be
            used to select all summary functions rapidly.

            Use the method ``valid_summary`` to get a list of all available
            summary functions.

        measure_time : :obj:`str`, optional
            Options for measuring the time elapsed during metafeature
            extraction. If this argument value is :obj:`NoneType`, no time
            elapsed is measured. Otherwise, this argument must be a :obj:`str`
            valued as one of the options below:

                1. ``avg``: average time for each metafeature (total time
                   divided by the feature cardinality, i.e., number of features
                   extracted by a single feature-extraction related method),
                   without summarization time.
                2. ``avg_summ``: average time for each metafeature (total time
                   of extraction divided by feature cardinality) including
                   required time for summarization.
                3. ``total``: total time for each metafeature, without
                   summarization time.
                4. ``total_summ``: total time for each metafeature including
                   the required time for summarization.

            The ``cardinality`` of the feature is the number of values
            extracted by a single calculation method.

            For example, ``mean`` feature has cardinality equal to the number
            of numeric features in the dataset, where ``cor`` (from
            ``correlation``) has cardinality equals to (N - 1)/2, where N is
            the number of numeric features in the dataset.

            The cardinality is used to divide the total execution time of that
            method if an option starting with ``avg`` is selected.

            If a summary method has cardinality higher than one (more than one
            value returned after summarization and, thus, creating more than
            one entry in the result lists) like, for example, ``histogram``
            summary method, then the corresponding time of this summary will be
            inserted only in the first correspondent element of the time list.
            The remaining entries are all filled with 0 value, to keep
            consistency between the size of all lists returned and index
            correspondence between they.

        wildcard : :obj:`str`, optional
            Value used as ``select all`` for ``groups``, ``features`` and
            ``summary`` arguments.

        score : :obj:`str`, optional
            Score metric used to extract ``landmarking`` metafeatures.

        num_cv_folds : :obj:`int`, optional
            Number of folds to create a Stratified K-Fold cross
            validation to extract the ``landmarking`` metafeatures.

        shuffle_cv_folds : :obj:`bool`, optional
            If True, then the fitted data will be shuffled before splitted in
            the Stratified K-Fold Cross Validation of ``landmarking`` features.
            The shuffle random seed is the ``random_state`` argument.

        lm_sample_frac : :obj:`float`, optional
            Sample proportion used to produce the ``landmarking`` metafeatures.
            This argument must be in 0.5 and 1.0 (both inclusive) interval.

        hypparam_model_dt : :obj:`dict`, optional
            Dictionary providing extra hyperparameters for the Decision Tree
            algorithm for building the Decision Tree model, used to extract the
            model-based metafeatures. The class used to fit the model is the
            ``sklearn.tree.DecisionTreeClassifier`` (sklearn library). Using
            this argument, it is possible to provide extra arguments in the
            DecisionTreeClassifier class initialization (e.g., ``max_depth``
            and ``min_samples_split``.) In order to use this argument, provide
            the DecisionTreeClassifier init argument name as the dictionary
            keys and the corresponding custom values, as the dictionary values.
            Example:
            {"min_samples_split": 10, "criterion": "entropy"}

        suppress_warnings : :obj:`bool`, optional
            If True, then ignore all warnings invoked at the instantiation
            time.

        random_state : :obj:`int`, optional
            Random seed used to control random events. Keeps the experiments
            reproducible.

        Notes
        -----
            .. [1] Rivolli et al. "Towards Reproducible Empirical
               Research in Meta-Learning,".
               Rivolli et al. URL: https://arxiv.org/abs/1808.10406

        Examples
        --------

        Load a dataset

        >>> from sklearn.datasets import load_iris
        >>> from pymfe.mfe import MFE

        >>> data = load_iris()
        >>> y = data.target
        >>> X = data.data

        Extract all measures

        >>> mfe = MFE()
        >>> mfe.fit(X, y)
        >>> ft = mfe.extract()
        >>> print(ft)

        Extract general, statistical and information-theoretic measures

        >>> mfe = MFE(groups=["general", "statistical", "info-theory"])
        >>> mfe.fit(X, y)
        >>> ft = mfe.extract()
        >>> print(ft)

        """
        self.groups = _internal.process_generic_set(
            values=groups, group_name="groups",
            groups_alias=MFE.groups_alias,
            wildcard=wildcard)  # type: t.Tuple[str, ...]

        self.groups, self.inserted_group_dep = (
            _internal.solve_group_dependencies(
                groups=self.groups))

        proc_feat = _internal.process_features(
            features=features,
            groups=self.groups,
            suppress_warnings=suppress_warnings,
            wildcard=wildcard,
        )  # type: t.Tuple[t.Tuple[str, ...], _TypeSeqExt, t.Tuple[str, ...]]

        self.features, self._metadata_mtd_ft, self.groups = proc_feat
        del proc_feat

        self.summary, self._metadata_mtd_sm = _internal.process_summary(
            summary,
            wildcard=wildcard)  # type: t.Tuple[t.Tuple[str, ...], _TypeSeqExt]

        self.timeopt = _internal.process_generic_option(
            value=measure_time, group_name="timeopt",
            allow_none=True)  # type: t.Optional[str]

        self.X = None  # type: t.Optional[np.ndarray]
        self.y = None  # type: t.Optional[np.ndarray]

        self._custom_args_ft = None  # type: t.Optional[t.Dict[str, t.Any]]
        """User-independent arguments for ft. methods (e.g. ``X`` and ``y``)"""

        self._custom_args_sum = None  # type: t.Optional[t.Dict[str, t.Any]]
        """User-independent arguments for summary functions methods."""

        self._attr_indexes_num = None  # type: t.Optional[t.Tuple[int, ...]]
        """Numeric column indexes from ``X`` (independent attributes)."""

        self._attr_indexes_cat = None  # type: t.Optional[t.Tuple[int, ...]]
        """Categoric column indexes from ``X`` (independent attributes)."""

        self._precomp_args_ft = None  # type: t.Optional[t.Dict[str, t.Any]]
        """Precomputed common feature-extraction method arguments."""

        self._postprocess_args_ft = {}  # type: t.Dict[str, t.Any]
        """User-independent arguments for post-processing methods."""

        if random_state is None or isinstance(random_state, int):
            self.random_state = random_state
            np.random.seed(random_state)

        else:
            raise ValueError(
                'Invalid "random_state" argument ({0}). '
                'Expecting None or an integer.'.format(random_state))

        self.shuffle_cv_folds = shuffle_cv_folds

        if isinstance(num_cv_folds, int):
            self.num_cv_folds = num_cv_folds

        else:
            raise ValueError('Invalid "num_cv_folds" argument ({0}). '
                             'Expecting an integer.'.format(random_state))

        if isinstance(lm_sample_frac, int):
            lm_sample_frac = float(lm_sample_frac)

        if isinstance(lm_sample_frac, float)\
           and 0.5 <= lm_sample_frac <= 1.0:
            self.lm_sample_frac = lm_sample_frac

        else:
            raise ValueError('Invalid "lm_sample_frac" argument ({0}). '
                             'Expecting an float [0.5, 1].'
                             .format(random_state))

        self.score = _internal.check_score(score, self.groups)
        self.hypparam_model_dt = (hypparam_model_dt.copy()
                                  if hypparam_model_dt else None)

        # """Total time elapsed for precomputations."""
        self.time_precomp = -1.0

        # """Total time elapsed for metafeature extraction."""
        self.time_extract = -1.0

        # """Total time elapsed in total (precomp + extract.)"""
        self.time_total = -1.0

    def _call_summary_methods(
            self,
            feature_values: t.Sequence[_internal.TypeNumeric],
            feature_name: str,
            verbose: int = 0,
            suppress_warnings: bool = False,
            **kwargs
    ) -> t.Tuple[t.List[str], t.List[t.Union[float, t.Sequence]], t.
                 List[float]]:
        """Invoke summary functions loaded in the model on given feature
        values.

        Parameters
        ----------
        feature_values : :obj:`sequence` of numerics
            Sequence containing values from feature-extraction methods.

        feature_name : :obj:`str`
            Name of the feature method used for produce the ``feature_value.``

        verbose : :obj:`int`, optional
            Select the verbosity level of the summarization process.
            If == 1, then print just the ending message, without a line break.
            If >= 2, then messages about the summarization process may be
            printed. Note that there is no relation between this argument and
            warnings (see ``suppress_warnings`` argument below).

        suppress_warnings : :obj:`bool`, optional
            If True, ignore all warnings invoked before and after summary
            method calls. The summary callables may still invoke warnings by
            itself and the user need to ignore them, if possible, via kwargs.

        kwargs:
            User-defined arguments for the summary callables.

        Returns
        -------
        :obj:`tuple`(:obj:`list`, :obj:`list`, :obj:`list`)
            A tuple containing three lists.

            The first field is the identifiers of each summarized value in the
            form ``feature_name.summary_mtd_name`` (i.e., the feature
            extraction name concatenated by the summary method name, separated
            by a dot). If the summary function return more than one value
            (cardinality greater than 1), then each value name have an extra
            concatenated id starting from 0 to differ between values (i.e.
            ``feature_name.summary_mtd_name.id``).

            The second field is the summarized values. Both lists have a 1-1
            correspondence by the index of each element (i.e., the value at
            index ``i`` in the second list has its identifier at the same index
            in the first list and vice-versa).

            The third field is a list with measured time wasted by each summary
            function. If the cardinality of the summary function is greater
            than 1, then the correspondent measured time is kept only in the
            first correspondent field, and the extra fields are filled with 0
            to keep the consistency of the size between all lists.

                Example:
                    ([``attr_ent.mean``, ``attr_ent.sd``], [0.98346, 0.34436])
                    is the return value for the feature `attr_end` summarized
                    by both ``mean`` and ``sd`` (standard deviation), giving
                    the values ``0.98347`` and ``0.34436``, respectively.
        """
        metafeat_vals = []  # type: t.List[t.Union[int, float, t.Sequence]]
        metafeat_names = []  # type: t.List[str]
        metafeat_times = []  # type: t.List[float]

        for cur_metadata in self._metadata_mtd_sm:
            sm_mtd_name, sm_mtd_callable, sm_mtd_args, _ = cur_metadata

            if verbose >= 2:
                print(
                    " {} Summarizing '{}' feature with '{}' summary "
                    "function...".format(
                        _internal.VERBOSE_BLOCK_MID_SYMBOL,
                        feature_name,
                        sm_mtd_name),
                    end=" ")

            sm_mtd_args_pack = _internal.build_mtd_kwargs(
                mtd_name=sm_mtd_name,
                mtd_args=sm_mtd_args,
                mtd_mandatory=set(),
                user_custom_args=kwargs.get(sm_mtd_name),
                inner_custom_args=self._custom_args_sum,
                suppress_warnings=suppress_warnings)

            summarized_val, time_sm = _internal.timeit(
                _internal.summarize, feature_values, sm_mtd_callable,
                sm_mtd_args_pack)

            if not suppress_warnings:
                _internal.check_summary_warnings(
                    value=summarized_val,
                    name_feature=feature_name,
                    name_summary=sm_mtd_name)

            if isinstance(summarized_val, np.ndarray):
                summarized_val = summarized_val.flatten().tolist()

            if (isinstance(summarized_val, collections.Sequence)
                    and not isinstance(summarized_val, str)):
                metafeat_vals += summarized_val
                metafeat_names += [
                    ".".join((feature_name, sm_mtd_name, str(i)))
                    for i in range(len(summarized_val))
                ]
                metafeat_times += ([time_sm] + (
                    (len(summarized_val) - 1) * [0.0]))

            else:
                metafeat_vals.append(summarized_val)
                metafeat_names.append(".".join((feature_name, sm_mtd_name)))
                metafeat_times.append(time_sm)

            if verbose >= 2:
                print("Done.")

        if verbose >= 2:
            print(" {} Done summarizing '{}' feature.".format(
                _internal.VERBOSE_BLOCK_END_SYMBOL,
                feature_name))

        return metafeat_names, metafeat_vals, metafeat_times

    def _call_feature_methods(
            self,
            verbose: int = 0,
            # enable_parallel: bool = False,
            suppress_warnings: bool = False,
            **kwargs) -> t.Tuple[t.List[str],
                                 t.List[t.Union[int, float, t.Sequence]],
                                 t.List[float]]:
        """Invoke feature methods loaded in the model and gather results.

        The returned values are already summarized if needed.

        For more information, check ``extract`` method documentation for
        in-depth information about arguments and return value.
        """
        metafeat_vals = []  # type: t.List[t.Union[int, float, t.Sequence]]
        metafeat_names = []  # type: t.List[str]
        metafeat_times = []  # type: t.List[float]

        skipped_count = 0
        for ind, cur_metadata in enumerate(self._metadata_mtd_ft, 1):
            (ft_mtd_name, ft_mtd_callable,
             ft_mtd_args, ft_mandatory) = cur_metadata

            ft_name_without_prefix = _internal.remove_prefix(
                value=ft_mtd_name, prefix=_internal.MTF_PREFIX)

            try:
                ft_mtd_args_pack = _internal.build_mtd_kwargs(
                    mtd_name=ft_name_without_prefix,
                    mtd_args=ft_mtd_args,
                    mtd_mandatory=ft_mandatory,
                    user_custom_args=kwargs.get(ft_name_without_prefix),
                    inner_custom_args=self._custom_args_ft,
                    precomp_args=self._precomp_args_ft,
                    suppress_warnings=suppress_warnings)

            except RuntimeError:
                # Not all method's mandatory arguments were satisfied.
                # Skip the current method.
                if verbose >= 2:
                    print("\nSkipped '{}' ({} of {}).".format(
                        ft_mtd_name, ind, len(self._metadata_mtd_ft)))

                skipped_count += 1
                continue

            if verbose >= 2:
                print("\nExtracting '{}' feature ({} of {})..."
                      .format(ft_mtd_name, ind, len(self._metadata_mtd_ft)))

            features, time_ft = _internal.timeit(
                _internal.get_feat_value, ft_mtd_name, ft_mtd_args_pack,
                ft_mtd_callable, suppress_warnings)

            ft_has_length = isinstance(features,
                                       (np.ndarray, collections.Sequence))

            if ft_has_length and self._timeopt_type_is_avg():
                time_ft /= len(features)

            if self._metadata_mtd_sm and ft_has_length:
                sm_ret = self._call_summary_methods(
                    feature_values=features,
                    feature_name=ft_name_without_prefix,
                    verbose=verbose,
                    suppress_warnings=suppress_warnings,
                    **kwargs)

                summarized_names, summarized_vals, times_sm = sm_ret

                metafeat_vals += summarized_vals
                metafeat_names += summarized_names
                metafeat_times += self._combine_time(time_ft, times_sm)

            else:
                metafeat_vals.append(features)
                metafeat_names.append(ft_name_without_prefix)
                metafeat_times.append(time_ft)

            if verbose > 0:
                _internal.print_verbose_progress(
                    cur_progress=100 * ind / len(self._metadata_mtd_ft),
                    cur_mtf_name=ft_mtd_name,
                    item_type="feature",
                    verbose=verbose)

        if verbose == 1:
            _t_num_cols, _ = shutil.get_terminal_size()
            print("\r{:<{fill}}".format(
                "Process of metafeature extraction finished.",
                fill=_t_num_cols))

        if verbose >= 2 and skipped_count > 0:
            print("\nNote: skipped a total of {} metafeatures, "
                  "out of {} ({:.2f}%).".format(
                      skipped_count,
                      len(self._metadata_mtd_ft),
                      100 * skipped_count / len(self._metadata_mtd_ft)))

        return metafeat_names, metafeat_vals, metafeat_times

    def _fill_col_ind_by_type(
            self,
            cat_cols: t.Optional[t.Union[str, t.Iterable[int]]] = "auto",
            check_bool: bool = True) -> None:
        """Select ``X`` column indexes based in its data type.

        The indexes for numerical and categorical attributes are kept,
        respectively, at ``_attr_indexes_num`` and ``_attr_indexes_cat``
        instance attributes.

        Parameters
        ----------
        cat_cols : :obj:`str` or :obj:`iterable` of :obj:`int`, optional
            Iterable of indexes identifying categorical columns. If special
            keyword ``auto`` is given, then an automatic verification is done
            in the fitted attributes.

        check_bool : :obj:`bool`, optional
            Check ``fit`` method corresponding argument for more information.

        Raises
        ------
        TypeError
            If ``X`` attribute is :obj:`NoneType`.
        ValueError
            If ``cat_cols`` is neither ``auto`` or a valid integer iterable.
        """

        if self.X is None:
            raise TypeError("X can't be 'None'.")

        categorical_cols = None  # type: np.ndarray[bool]

        if not cat_cols:
            categorical_cols = np.array([False] * self.X.shape[1])

        elif isinstance(cat_cols, str) and cat_cols.lower() == "auto":
            categorical_cols = np.logical_not(
                np.apply_along_axis(
                    _internal.isnumeric,
                    axis=0,
                    arr=self.X,
                    check_subtype=True,
                ))

            if check_bool:
                categorical_cols |= np.apply_along_axis(
                    func1d=lambda col: len(np.unique(col)) == 2,
                    axis=0,
                    arr=self.X,
                )

        elif (isinstance(cat_cols, (np.ndarray, collections.Iterable))
              and not isinstance(cat_cols, str)):
            # and all(isinstance(x, int) for x in cat_cols)):
            categorical_cols = [i in cat_cols for i in range(self.X.shape[1])]

        else:
            raise ValueError(
                'Invalid "cat_cols" argument ({0}). '
                'Expecting "auto" or an integer Iterable.'.format(cat_cols))

        categorical_cols = np.array(categorical_cols)

        self._attr_indexes_num = tuple(
            np.where(np.logical_not(categorical_cols))[0])
        self._attr_indexes_cat = tuple(np.where(categorical_cols)[0])

    def _timeopt_type_is_avg(self) -> bool:
        """Checks if user selected time option is an ``average`` type."""
        return (isinstance(self.timeopt, str)
                and self.timeopt.startswith(_internal.TIMEOPT_AVG_PREFIX))

    def _timeopt_include_summary(self) -> bool:
        """Checks if user selected time option includes ``summary`` time."""
        return (isinstance(self.timeopt, str)
                and self.timeopt.endswith(_internal.TIMEOPT_SUMMARY_SUFFIX))

    def _combine_time(self, time_ft: float,
                      times_sm: t.List[float]) -> t.List[float]:
        """Treat time from feature extraction and summarization based in
        ``timeopt``.

        Parameters
        ----------
        time_ft : :obj:`float`
            Time necessary to extract some feature.

        times_sm : :obj:`list` of :obj:`float`
            List of values to summarize the metafeature value with each summary
            function.

        Returns
        -------
        :obj:`list`
            If ``timeopt`` attribute considers ``summary`` time (i.e., selected
            option ends with ``summ``), then these returned list values are the
            combination of times gathered in feature extraction and
            summarization methods. Otherwise, the list values are the value of
            ``time_ft`` copied ``len(times_sm)`` times, to keep consistency
            with the correspondence between the values of all lists returned by
            ``extract`` method.
        """
        total_time = np.array([time_ft] * len(times_sm))

        if self._timeopt_include_summary():
            total_time += times_sm

        # As seen in ``_call_summary_methods`` method documentation, zero-
        # valued elements are created to fill the time list to keep its size
        # consistent with another feature extraction related lists. In this
        # case, here they're kept zero-valued.
        total_time[np.array(times_sm) == 0.0] = 0.0

        return total_time.tolist()

    def _set_data_categoric(self, transform_num: bool,
                            num_bins: bool = None) -> np.ndarray:
        """Returns categorical data from the fitted dataset.

        Parameters
        ----------
        transform_num : :obj:`bool`
            If True, then all numeric-type data are discretized using an
            equal-frequency histogram. Otherwise, this method ignores these
            attributes.

        num_bins : :obj:`bool`, optional
            Number of bins of the discretization histogram. This argument is
            used only if ``transform_num`` is True. If this argument value is
            :obj:`NoneType`, then it is set to min(2, c), where ``c`` is the
            cubic root of the number of instances of the fitted dataset.

        Returns
        -------
        :obj:`np.ndarray`
            Processed categorical data. If no need for changes from the
            original dataset, then this method does not create a copy of it to
            prevent unnecessary memory usage. Otherwise, this method returns a
            modified version of the original categorical data, thus consuming
            more memory.

        Raises
        ------
        TypeError:
            If either ``X`` or ``_attr_indexes_cat`` instance attributes are
            :obj:`NoneType`. This can be avoided passing valid data to fit and
            first calling ``_fill_col_ind_by_type`` instance method before this
            method.
        """
        if self.X is None:
            raise TypeError("It is necessary to fit valid data into the "
                            'model before setting up categoric data. ("X" '
                            'attribute is "NoneType").')

        if self._attr_indexes_cat is None:
            raise TypeError("No information about indexes of categoric "
                            "attributes. Please be sure to call method "
                            '"_fill_col_ind_by_type" before this method.')

        data_cat = self.X[:, self._attr_indexes_cat]

        if transform_num:
            data_num_disc = _internal.transform_num(
                self.X[:, self._attr_indexes_num], num_bins=num_bins)

            if data_num_disc is not None and data_num_disc.size > 0:
                data_cat = np.hstack((data_cat, data_num_disc))

        return data_cat

    def _set_data_numeric(
            self,
            transform_cat: str = None,
            rescale: t.Optional[str] = None,
            rescale_args: t.Optional[t.Dict[str, t.Any]] = None) -> np.ndarray:
        """Returns numeric data from the fitted dataset.

        Parameters
        ----------
        transform_cat: :obj:`str`, optional
            If `gray`, then all categoric-type data will be binarized with a
            model matrix strategy. If `one-hot`, then all categoric-type
            data will be transformed using the k-1 one-hot encoding strategy
            (for a traditional one-hot encoding, the first column is dropped
            out). If `one-hot-full`, the strategy used is the one-hot encoding
            with all encoded features (`k` features for an attribute with `k`
            unique values; not recommended due to multicollinearity problems
            due to the `dummy variable trap`). If None, then the categorical
            attributes are not transformed.

        rescale : :obj:`str`, optional
            Check the documentation of the method ``fit`` for more information
            about this.

        rescale_args : :obj:`dict`, optional
            Check the documentation of the method ``fit`` for more information
            about this.

        Returns
        -------
        :obj:`np.ndarray`
            Processed numerical data. If no need for changes from the original
            dataset, then this method does not create a copy of it to prevent
            unnecessary memory usage. Otherwise, this method returns a modified
            version of the original numerical data, thus consuming more memory.

        Raises
        ------
        TypeError
            If ``X`` or ``_attr_indexes_num`` instance attributes are
            :obj:`NoneType`. This can be avoided passing valid data to fit and
            first calling ``_fill_col_ind_by_type`` instance method before
            this method.

        ValueError
            If `transform_cat` is not in the set {None, `one-hot`, `gray`,
            `one-hot-full`}.
        """
        if self.X is None:
            raise TypeError("It is necessary to fit valid data into the "
                            'model before setting up numeric data. ("X" '
                            'attribute is "NoneType").')

        if self._attr_indexes_num is None:
            raise TypeError("No information about indexes of numeric "
                            "attributes. Please be sure to call method "
                            '"_fill_col_ind_by_type" before this method.')

        if (transform_cat is not None and
                transform_cat not in _internal.VALID_TRANSFORM_CAT):
            raise ValueError("Invalid 'transform_cat' value ('{}'). Must be "
                             "a value in {}.".format(
                                 transform_cat, _internal.VALID_TRANSFORM_CAT))

        data_num = self.X[:, self._attr_indexes_num]

        if transform_cat:
            if transform_cat == "gray":
                cat_dummies = _internal.transform_cat_gray(
                    self.X[:, self._attr_indexes_cat])

            else:
<<<<<<< HEAD
                cat_dummies = _internal.transform_cat_onehot(
                    self.X[:, self._attr_indexes_cat])
=======
                _use_all_ohe_columns = transform_cat == "one-hot-full"

                categorical_dummies = _internal.transform_cat_onehot(
                    self.X[:, self._attr_indexes_cat],
                    use_all_columns=_use_all_ohe_columns)
>>>>>>> f4a3841e

            if cat_dummies is not None and cat_dummies.size > 0:
                data_num = np.hstack((data_num, cat_dummies)).astype(float)

        if rescale:
            data_num = _internal.rescale_data(
                data=data_num, option=rescale, args=rescale_args)

        if data_num.dtype != float:
            data_num = data_num.astype(float)

        return data_num

    def fit(self,
            X: t.Sequence,
            y: t.Optional[t.Sequence] = None,
            transform_num: bool = True,
            transform_cat: str = "gray",
            rescale: t.Optional[str] = None,
            rescale_args: t.Optional[t.Dict[str, t.Any]] = None,
            cat_cols: t.Optional[t.Union[str, t.Iterable[int]]] = "auto",
            check_bool: bool = False,
            precomp_groups: t.Optional[str] = "all",
            wildcard: str = "all",
            suppress_warnings: bool = False,
            verbose: int = 0,
            **kwargs,
            ) -> "MFE":
        """Fits dataset into an MFE model.

        Parameters
        ----------
        X : :obj:`Sequence`
            Predictive attributes of the dataset.

        y : :obj:`Sequence`, optional
            Target attributes of the dataset, assuming that it is a supervised
            task.

        transform_num : :obj:`bool`, optional
            If True, numeric attributes are discretized using equal-frequency
            histogram technique to use alongside categorical data when
            extracting categoric-only metafeatures. Note that numeric-only
            features still uses the original numeric values, not the
            discretized ones. If False, then numeric attributes are ignored for
            categorical-only meta-features.

        transform_cat : :obj:`str`, optional
            Transform categorical data to use alongside numerical data while
            extracting numeric-only metafeatures. Note that categoric-only
            features still uses the original categoric values, and not the
            binarized ones.

            If `one-hot`, categorical attributes are binarized using one-hot
            encoding with `k-1` features for a categorical attribute with `k`
            distinct values. This algorithm works as follows:

            For each categorical attribute C:
                1. Encode C with traditional one-hot encoding.
                2. Arbitrarily drop the first column of the encoding result.

            The unique value previously represented by the k-length vector
            [1, 0, ..., 0] will now be presented by the (k-1)-length vector
            [0, 0, ..., 0]. Note that all other unique values will also now be
            represented by (k-1)-length vectors (the first `0` is dropped out).

            This algorithm avoids the `dummy variable trap`, which may raise
            multicollinearity problems due to the unnecessary extra feature.
            Note that the decision of dropping the very first encoded feature
            is arbitrary, as any other encoded feature could have been dropped
            instead.

            If `gray`, categorical attributes are binarized using a model
            matrix. The formula used for this transformation is just the union
            (+) of all categoric attributes using formula language from `patsy`
            package API, removing the intercept terms: `~ 0 + A_1 + ... + A_n`,
            where `n` is the number of features and `A_i` is the ith categoric
            attribute, 1 <= i <= n.

            If `one-hot-full`, categorical attributes are binarized using one-
            hot encoding with `k` features for a categorical attributes with
            `k` distinct values. This option is not recommended due to the
            `dummy variable trap`, which may cause multicollinearity problems
            due to an extra unnecessary variable (a label can be encoded using
            the null vector [0, ..., 0]^T).

            If None, then categorical attributes are not transformed.

        rescale : :obj:`str`, optional
            If :obj:`NoneType`, the model keeps all numeric data with its
            original values. Otherwise, this argument can assume one of the
            string options below to rescale all numeric values:

                1. ``standard``: set numeric data to zero mean, unit variance.
                   Also known as ``z-score`` normalization. Check the
                   documentation of ``sklearn.preprocessing.StandardScaler``
                   for in-depth information.

                2. `'min-max``: set numeric data to interval [a, b], a < b. It
                   is possible to define values to ``a`` and ``b`` using
                   argument ``rescale_args``. The default values are a = 0.0
                   and b = 1.0. Check ``sklearn.preprocessing.MinMaxScaler``
                   documentation for more information.

                3. ``robust``: rescale data using statistics robust to the
                   presence of outliers. For in-depth information, check
                   documentation of ``sklearn.preprocessing.RobustScaler``.

        rescale_args : :obj:`dict`, optional
            Dictionary containing parameters for rescaling data. Used only if
            ``rescale`` argument is not :obj:`NoneType`. These dictionary keys
            are the parameter names as strings and the values, the
            corresponding parameter value.

        cat_cols :obj:`Sequence` of :obj:`int` or :obj:`str`, optional
            Categorical columns of dataset. If given :obj:`NoneType` or an
            empty sequence, assume all columns as numeric. If given value
            ``auto``, then an attempt of automatic detection is performed while
            fitting the dataset.

        check_bool : :obj:`bool`, optional
            If `cat_cols` is ``auto``, and this flag is True, assume that all
            columns with precisely two different values is also a categorical
            (boolean) column, independently of its data type. Otherwise, these
            columns may be considered numeric depending on their data type.

        missing_data : :obj:`str`, optional
            Defines the strategy to handle missing values in data. Still not
            implemented.

        precomp_groups : :obj:`str`, optional
            Defines which metafeature groups common values should be cached to
            share among various meta-feature extraction related methods (e.g.
            ``classes``, or ``covariance``). This argument may speed up
            meta-feature extraction but also consumes more memory, so it may
            not be suitable for huge datasets.

        wildcard : :obj:`str`, optional
            Value used as ``select all`` for ``precomp_groups``.

        suppress_warnings : :obj:`bool`, optional
            If True, ignore all warnings invoked while fitting dataset.

        verbose : :obj:`int`, optional
            Defines the level of verbosity for the fit method. If `1`, then
            print a progress bar related to the precomputations. If `2` or
            higher, then log every step of the fitted data transformations and
            the precomputation steps.

        **kwargs:
            Extra custom arguments to the precomputation methods. Keep in
            mind that those values may even replace internal custom parameters,
            if the name matches. Use this resource carefully.

            Hint: you can check which are the internal custom arguments by
            verifying the values in '._custom_args_ft' attribute after the
            model is fitted.

            This argument format is {'parameter_name': parameter_value}.

        Returns
        -------
        self

        Raises
        ------
        ValueError
            If the number of rows of X and y length does not match.
        TypeError
            If X or y (or both) is neither a :obj:`list` or a :obj:`np.ndarray`
            object.
        """
        if verbose >= 2:
            print("Fitting data into model... ", end="")

        self.X, self.y = _internal.check_data(X, y)

        if verbose >= 2:
            print("Done.")

        rescale = _internal.process_generic_option(
            value=rescale, group_name="rescale", allow_none=True)

        self._fill_col_ind_by_type(cat_cols=cat_cols, check_bool=check_bool)

        if verbose >= 2:
            print("Started data transformation process.",
                  " {} Encoding numerical data into discrete values... "
                  .format(_internal.VERBOSE_BLOCK_END_SYMBOL),
                  sep="\n", end="")

        data_cat = self._set_data_categoric(transform_num=transform_num)

        if verbose >= 2:
            print("Done.",
                  " {} Enconding categorical data into numerical values... "
                  .format(_internal.VERBOSE_BLOCK_END_SYMBOL),
                  sep="\n", end="")

        data_num = self._set_data_numeric(
            transform_cat=transform_cat,
            rescale=rescale,
            rescale_args=rescale_args)

        if verbose >= 2:
            print("Done.",
                  "Finished data transformation process.",
                  sep="\n")

        # Custom arguments for metafeature extraction methods
        self._custom_args_ft = {
            "X": self.X,
            "N": data_num,
            "C": data_cat,
            "num_cv_folds": self.num_cv_folds,
            "shuffle_cv_folds": self.shuffle_cv_folds,
            "lm_sample_frac": self.lm_sample_frac,
            "score": self.score,
            "random_state": self.random_state,
            "cat_cols": self._attr_indexes_cat,
            "hypparam_model_dt": self.hypparam_model_dt,
        }

        if self.y is not None:
            self._custom_args_ft["y"] = self.y

        if verbose >= 2:
            print("Started precomputation process.")

        _time_start = time.time()

        # Custom arguments from preprocessing methods
        self._precomp_args_ft = _internal.process_precomp_groups(
            precomp_groups=precomp_groups,
            groups=self.groups,
            wildcard=wildcard,
            suppress_warnings=suppress_warnings,
            verbose=verbose,
            **{**self._custom_args_ft, **kwargs})

        self.time_precomp = time.time() - _time_start

        if verbose >= 2:
            print("\nFinished precomputation process.",
                  " {} Total time elapsed: {:.8f} seconds".format(
                      _internal.VERBOSE_BLOCK_MID_SYMBOL,
                      self.time_precomp),
                  " {} Got a total of {} precomputed values.".format(
                      _internal.VERBOSE_BLOCK_END_SYMBOL,
                      len(self._precomp_args_ft)),
                  sep="\n")

        # Custom arguments for postprocessing methods
        self._postprocess_args_ft = {
            "inserted_group_dep": self.inserted_group_dep,
        }

        # Custom arguments for summarization methods
        self._custom_args_sum = {
            "ddof": 1,
        }

        return self

    def extract(
            self,
            verbose: int = 0,
            enable_parallel: bool = False,
            suppress_warnings: bool = False,
            **kwargs) -> t.Tuple[t.Sequence, ...]:
        """Extracts metafeatures from the previously fitted dataset.

        Parameters
        ----------
        verbose : :obj:`int`, optional
            Defines the verbosity level related to the metafeature extraction.
            If == 1, show just the current progress, without line breaks.
            If >= 2, print all messages related to the metafeature extraction
            process.

            Note that warning messages are not affected by this option (see
            ``suppress_warnings`` argument below).

        enable_parallel : :obj:`bool`, optional
            If True, then the meta-feature extraction is done with
            multi-processes. Currently, this argument has no effect by now
            (to be implemented).

        suppress_warnings : :obj:`bool`, optional
            If True, do not show warnings about unknown user custom parameters
            for feature extraction and summary methods passed via kwargs. Note
            that both feature extraction and summary methods may still raise
            warnings by itself.

        kwargs:
            Used to pass custom arguments for both feature-extraction and
            summary methods. The expected format is the following:

            {``mtd_name``: {``arg_name``: arg_value, ...}, ...}

            In words, the key values of ``**kwargs`` should be the target
            methods which receives the custom arguments, and each method has
            another dictionary containing customs method argument names as keys
            and their correspondent values, as values. See ``Examples``
            subsection for a clearer explanation.

            For more information see Examples.

        Returns
        -------
        :obj:`tuple`(:obj:`list`, :obj:`list`)
            A tuple containing two lists (if ``measure_time`` is None.)

            The first field is the identifiers of each summarized value in the
            form ``feature_name.summary_mtd_name`` (i.e., the feature
            extraction name concatenated by the summary method name, separated
            by a dot).

            The second field is the summarized values.

            Both lists have a 1-1 correspondence by the index of each element
            (i.e., the value at index ``i`` in the second list has its
            identifier at the same index in the first list and vice-versa).

            Example:
                ([``attr_ent.mean``, ``attr_ent.sd``], [``0.983``, ``0.344``])
                is the return value for the feature ``attr_end`` summarized by
                both ``mean`` and ``sd`` (standard deviation), giving the valu-
                es ``0.983`` and ``0.344``, respectively.

            if ``measure_time`` is given during the model instantiation, a
            third list will be returned with the time spent during the
            calculations for the corresponding (by index) metafeature.

        Raises
        ------
        TypeError
            If calling ``extract`` method before ``fit`` method.

        Examples
        --------
        Using kwargs. Option 1 to pass ft. extraction custom arguments:

        >>> args = {
        >>> 'sd': {'ddof': 2},
        >>> '1NN': {'metric': 'minkowski', 'p': 2},
        >>> 'leaves': {'max_depth': 4},
        >>> }

        >>> model = MFE().fit(X=data, y=labels)
        >>> result = model.extract(**args)

        Option 2 (note: metafeatures with name starting with numbers are not
        allowed!):

        >>> model = MFE().fit(X=data, y=labels)
        >>> res = extract(sd={'ddof': 2}, leaves={'max_depth': 4})

        """
        if self.X is None:
            raise TypeError("Fitted data not found. Call "
                            '"fit" method before "extract".')

        if (not isinstance(self.X, np.ndarray)
                or not isinstance(self.y, np.ndarray)):
            self.X, self.y = _internal.check_data(self.X, self.y)

        if verbose >= 2:
            print("Started the metafeature extraction process.")

        _time_start = time.time()

        results = self._call_feature_methods(
            verbose=verbose,
            enable_parallel=enable_parallel,
            suppress_warnings=suppress_warnings,
            **kwargs)  # type: t.Tuple[t.List, ...]

        _internal.post_processing(
            results=results,
            groups=self.groups,
            suppress_warnings=suppress_warnings,
            **self._postprocess_args_ft,
            **kwargs)

        self.time_extract = time.time() - _time_start
        self.time_total = self.time_extract + self.time_precomp

        if results and results[0]:
            # Sort results by metafeature name
            results = tuple(
                map(list, zip(*sorted(zip(*results),
                                      key=lambda item: item[0]))))

        res_names, res_vals, res_times = results

        if verbose >= 2:
            _ext_t_pct = 100 * self.time_extract / self.time_total
            print(
                "\nMetafeature extraction process done.",
                " {} Time elapsed in total (precomputations + extraction): "
                "{:.8f} seconds.".format(
                    _internal.VERBOSE_BLOCK_MID_SYMBOL, self.time_total),
                " {} Time elapsed for extractions: {:.8f} seconds ({:.2f}% "
                "from the total).".format(
                    _internal.VERBOSE_BLOCK_MID_SYMBOL,
                    self.time_extract,
                    _ext_t_pct),
                " {} Time elapsed for precomputations: {:.8f} seconds "
                "({:.2f}% from the total).".format(
                    _internal.VERBOSE_BLOCK_MID_SYMBOL,
                    self.time_precomp, 100 - _ext_t_pct),
                " {} Total of {} values obtained.".format(
                    _internal.VERBOSE_BLOCK_END_SYMBOL, len(res_vals)),
                sep="\n")

        if self.timeopt:
            return res_names, res_vals, res_times

        return res_names, res_vals

    def _extract_with_bootstrap(self,
                                extractor: "MFE",
                                sample_num: int,
                                arguments_fit: t.Dict[str, t.Any],
                                arguments_extract: t.Dict[str, t.Any],
                                verbose: int = 0) -> t.Tuple[np.ndarray, ...]:
        """Extract metafeatures using bootstrapping."""
        if self.X is None:
            raise TypeError("Fitted data not found. Please call 'fit' "
                            "method first.")

        def _handle_extract_ret(
                res: t.Tuple[np.ndarray, ...],
                args: t.Tuple[t.Sequence, ...],
                it_num: int) -> t.Tuple[np.ndarray, ...]:
            """Handle each .extraction method return value."""
            mtf_names, mtf_vals, mtf_time = res

            if not self.timeopt:
                cur_mtf_names, cur_mtf_vals = args

            else:
                cur_mtf_names, cur_mtf_vals, cur_mtf_time = args

            if mtf_names.size:
                mtf_vals[:, it_num] = cur_mtf_vals

                if self.timeopt:
                    mtf_time += cur_mtf_time

            else:
                mtf_names = np.asarray(cur_mtf_names, dtype=str)
                mtf_vals = np.zeros(
                    (len(cur_mtf_vals), sample_num), dtype=float)
                mtf_vals[:, 0] = cur_mtf_vals

                if self.timeopt:
                    mtf_time = np.asarray(cur_mtf_time, dtype=float)

            return mtf_names, mtf_vals, mtf_time

        res = 3 * (np.array([]),)

        if self.random_state is None:
            # Enforce pseudo-random behaviour to avoid previously set
            # random seeds out of this context
            np.random.seed()

        bootstrap_random_state = (
            self.random_state
            if self.random_state is not None
            else np.random.randint(2 ** 20 - 1))

        for it_num in np.arange(sample_num):
            if verbose > 0:
                print("Extracting from sample dataset {} of {} ({:.2f}%)..."
                      .format(1 + it_num,
                              sample_num,
                              100.0 * (1 + it_num) / sample_num))

            # Note: setting random state to prevent same sample indices due
            # to random states set during fit/extraction
            np.random.seed(bootstrap_random_state)
            bootstrap_random_state += 1

            sample_inds = np.random.randint(
                self.X.shape[0],
                size=self.X.shape[0])

            X_sample = self.X[sample_inds, :]
            y_sample = self.y[sample_inds] if self.y is not None else None

            extractor.fit(X_sample, y_sample, **arguments_fit)

            res = _handle_extract_ret(
                res=res,
                args=extractor.extract(**arguments_extract),
                it_num=it_num)

            if verbose > 0:
                print("Done extracting from sample dataset {}.\n"
                      .format(1 + it_num))

        return res

    def extract_with_confidence(
            self,
            sample_num: int = 128,
            confidence: t.Union[float, t.Sequence[float]] = 0.95,
            return_avg_val: bool = True,
            arguments_fit: t.Optional[t.Dict[str, t.Any]] = None,
            arguments_extract: t.Optional[t.Dict[str, t.Any]] = None,
            verbose: int = 0,
    ) -> t.Tuple[t.List, ...]:
        """Extract metafeatures with confidence intervals.

        To build the confidence intervals, each metafeature is extracted
        ``sample_num`` times from a distinct dataset built from the
        fitted data using bootstrap.

        All configuration used by this method are from the configuration
        while instantiating the current model.

        Parameters
        ----------
        sample_num : int, optional
            Number of samples from the fitted data using bootstrap. Each
            metafeature will be extracted ``sample_num`` times.

        confidence : float or sequence of floats, optional
            Confidence level of the interval. Must be in (0.0, 1.0) range.
            If a sequence of confidence levels is given, a confidence
            interval will be extracted for all values. Each confidence
            interval will be calculated as [confidence/2, 1 - confidence/2].

        return_avg_vals : bool, optional
            If True, return the average value for both the metafeature
            values and the time elapsed for its extraction (if any
            ``measure_time`` option was chosen.) If False, then all
            extracted metafeature values are returned as a 2D numpy array
            of shape (`metafeature_num`, `sample_num`) (i.e., each row
            represents a distinct metafeature, and each column is the
            value of the corresponding metafeature extracted from a
            distinct sample dataset) and the time elapsed will be the
            sum of all extractions for each metafeature.

        arguments_fit : dict, optional
            Extra arguments for the fit method for each sampled dataset.
            See ``.fit`` method documentation for more information.

        arguments_extract : dict, optional
            Extra arguments for each metafeature extraction procedure.
            See ``.extract`` method documentation for more information.

        verbose : int, optional
            Verbosity level for this method. Please note that the
            verbosity level for both ``.fit`` and ``.extract`` methods
            performed within this method must be controlled separately
            using, respectively, ``arguments_fit`` and ``arguments_extract``
            parameters.

        Returns
        -------
        tuple of :obj:`np.ndarray`
            The same return value format of the ``extract`` method, appended
            with the confidence intervals as a new sequence of values in the
            form (interval_low_1, interval_low_2, ..., interval_high_(n-1),
            interval_high_n) for each corresponding metafeature, and with shape
            (`metafeature_num`, 2 * C), where `C` is the number of confidence
            levels given in ``confidence`` (i.e., the rows represents each
            metafeature and the columns each interval limit). This means that
            all interval lower limits are given first, and all the interval
            upper limits are grouped together afterwards. The sequence order
            of the interval limits follows the same sequence order of the
            confidence levels given in ``confidence``. For instance, if
            `confidence=[0.80, 0.90, 0.99]`, then the confidence intervals
            will be returned in the following order (for all metafeatures):
            (lower_0.80, lower_0.90, lower_0.99, upper_0.80, upper_0.90,
            upper_0.99).

            if ``return_avg_val`` is True, the metafeature values and the
            time elapsed for extraction for each item (if any ``measure_time``
            options was chosen) will be the average value between all
            extractions. Otherwise, all extracted metafeature values will be
            returned as a 2D numpy array (where each columns is from a distinct
            sampled dataset, and each row is a distinct metafeature), and the
            time elapsed will be the sum of all extractions for the
            corresponding metafeature.

        Raises
        ------
        ValueError
            If ``confidence`` is not in (0.0, 1.0) range.

        Notes
        -----
        The model used to fit and extract metafeatures for each sampled
        dataset is instantiated within this method and, therefore, this
        method does not affect the current model (if any) by any means.
        """
        _confidence = np.asarray(confidence, dtype=float)

        if np.any(np.logical_or(_confidence <= 0.0, _confidence >= 1.0)):
            raise ValueError("'_confidence' must be in (0.0, 1.0) range (got "
                             "{}.)".format(_confidence))

        if self.random_state is not None:
            np.random.seed(self.random_state)

        if arguments_fit is None:
            arguments_fit = {}

        if arguments_extract is None:
            arguments_extract = {}

        # Note: the metafeature extraction random seed will be fixed due
        # to the random indices while bootstrapping the fitted data.
        _random_state = self.random_state if self.random_state else 1234

        if verbose > 0:
            print("Started metafeature extract with _confidence interval.")
            print("Random seed:")
            print(" {} For extractor model: {}{}".format(
                _internal.VERBOSE_BLOCK_END_SYMBOL,
                _random_state,
                "" if self.random_state else " (chosen by default)"))

            print(" {} For bootstrapping: {}".format(
                _internal.VERBOSE_BLOCK_END_SYMBOL, self.random_state))

        extractor = MFE(
            features=self.features,
            groups=self.groups,
            summary=self.summary,
            measure_time=self.timeopt,
            random_state=_random_state)

        mtf_names, mtf_vals, mtf_time = self._extract_with_bootstrap(
            extractor=extractor,
            sample_num=sample_num,
            verbose=verbose,
            arguments_fit=arguments_fit,
            arguments_extract=arguments_extract)

        if verbose > 0:
            print("Finished metafeature extract with _confidence interval.")
            print("Now getting _confidence intervals...", end=" ")

        _half_sig_level = 0.5 * (1.0 - _confidence)
        quantiles = np.hstack((_half_sig_level, 1.0 - _half_sig_level))
        mtf_conf_int = np.quantile(a=mtf_vals, q=quantiles, axis=1).T

        if verbose > 0:
            print("Done.")

        if return_avg_val:
            mtf_vals = np.nanmean(mtf_vals, axis=1)

        if self.timeopt:
            if return_avg_val:
                mtf_time /= sample_num

            return mtf_names, mtf_vals, mtf_time, mtf_conf_int

        return mtf_names, mtf_vals, mtf_conf_int

    def extract_from_model(
            self,
            model: t.Any,
            arguments_fit: t.Optional[t.Dict[str, t.Any]] = None,
            arguments_extract: t.Optional[t.Dict[str, t.Any]] = None,
            verbose: int = 0,
    ) -> t.Tuple[t.Sequence, ...]:
        """Extract model-based metafeatures from given model.

        The random seed used by the new internal model is the same random
        seed set in the current model (if any.)

        The metafeatures extracted will be all metafeatures selected
        originally in the current model that are also in the 'model-based'
        group.

        The extracted values will be summarized also with the summary
        functions selected originally in this model.

        Parameters
        ----------
        model : any
            Pre-fitted machine learning model.

        arguments_fit : :obj:`dict`, optional
            Custom arguments to fit the extractor model. See `.fit` method
            documentation for more information.

        arguments_extract : :obj:`dict`, optional
            Custom arguments to extract the metafeatures. See `.extract`
            method documentation for more information.

        verbose : int, optional
            Select the level of verbosity of this method. Please note that
            the verbosity level of each step (`fit` and `extract`) need to
            be given separately using, respectively, `arguments_fit` and
            `arguments_extract` arguments.

        Returns
        -------
        :obj:`tuple`(:obj:`list`, :obj:`list`)
            See `.extract` method return value for more information.

        Notes
        -----
        Internally, a new MFE model is created to perform the metafeature
        extractions. Therefore, the current model (if any) will not be
        affected by this method by any means.
        """
        if "model-based" not in self.groups:
            raise ValueError("The current MFE model does not have the "
                             "'model-based' metafeature group configured ("
                             "found groups {}.) Please include it in the "
                             "MFE model creation before using 'extract_from"
                             "_model' method.".format(self.groups))

        model_argument = _internal.type_translator.get(type(model), None)

        if model_argument is None:
            raise TypeError("'model' from type '{}' not supported. Currently "
                            "only supporting classes: {}.".format(
                                type(model),
                                list(_internal.type_translator.keys())))

        try:
            sklearn.utils.validation.check_is_fitted(model)

        except sklearn.exceptions.NotFittedError:
            raise RuntimeError("Given 'model' does not have any fitted data. "
                               "Please use its 'fit' method before using the "
                               "model with 'extract_from_model' method.")

        if arguments_fit is None:
            arguments_fit = {}

        if arguments_extract is None:
            arguments_extract = {}

        if model_argument in arguments_fit:
            raise KeyError("Illegal argument '{}' in 'arguments_fit' (used "
                           "internally by '.extract_from_model' method.)"
                           "".format(model_argument))

        _fts = set(self.features).intersection(
            MFE.valid_metafeatures(groups="model-based"))

        if verbose >= 1:
            print("Selected features from 'model-based' group:")

            for ft_name in _fts:
                print(" {} {}".format(
                    _internal.VERBOSE_BLOCK_END_SYMBOL, ft_name))

            print("Total of {} 'model-based' metafeature method candidates."
                  .format(len(_fts)))

            print("Started extraction from model.")

        _extractor = MFE(
            features=_fts,
            groups="model-based",
            summary=self.summary,
            measure_time=self.timeopt,
            random_state=self.random_state).fit(
                X=[1],
                y=None, transform_num=False,
                **{model_argument: model},
                **arguments_fit)

        res = _extractor.extract(**arguments_extract)

        if verbose >= 1:
            print("Finished extracting metafeatures from model.")

        return res

    @classmethod
    def valid_groups(cls) -> t.Tuple[str, ...]:
        """Return a tuple of valid metafeature groups.

        Notes
        -----
        The returned ``groups`` are not related to the groups fitted in
        the model in the model instantation. The returned groups are all
        available metafeature groups in the ``Pymfe`` package. Check the
        ``MFE`` documentation for deeper information.
        """
        return _internal.VALID_GROUPS

    @classmethod
    def valid_summary(cls) -> t.Tuple[str, ...]:
        """Return a tuple of valid summary functions.

        Notes
        -----
        The returned ``summaries`` are not related to the summaries fitted
        in the model in the model instantation. The returned summaries are
        all available in the ``Pymfe`` package. Check the documentation of
        ``MFE`` for deeper information.
        """
        return _internal.VALID_SUMMARY

    @classmethod
    def _check_groups_type(cls,
                           groups: t.Optional[t.Union[str, t.Iterable[str]]]
                           ) -> t.Set[str]:
        """Cast ``groups`` to a tuple of valid metafeature group names."""
        if groups is None:
            return set(_internal.VALID_GROUPS)

        groups = _internal.convert_alias(MFE.groups_alias, groups)

        return set(groups)

    @classmethod
    def _filter_groups(cls,
                       groups: t.Set[str]
                       ) -> t.Set[str]:
        """Filter given groups by the available metafeature group names."""
        filtered_group_set = {
            group for group in groups
            if group in _internal.VALID_GROUPS
        }
        return filtered_group_set

    @classmethod
    def valid_metafeatures(
            cls,
            groups: t.Optional[t.Union[str, t.Iterable[str]]] = None,
    ) -> t.Tuple[str, ...]:
        """Return a tuple with all metafeatures related to given ``groups``.

        Parameters
        ----------
        groups : :obj:`Sequence` of :obj:`str` or :obj:`str`, optional:
            Can be a string such value is a name of a specific metafeature
            group (see ``valid_groups`` method for more information) or a
            sequence of metafeature group names. It can be also None, which
            in that case all available metafeature names will be returned.

        Returns
        -------
        :obj:`tuple` of :obj:`str`
            Tuple with all available metafeature names of the given ``groups``.

        Notes
        -----
        The returned ``metafeatures`` are not related to the groups or to the
        metafeatures fitted in the model in the model instantation. All the
        returned metafeatures are available in the ``Pymfe`` package. Check
        the ``MFE`` documentation for deeper information.
        """
        groups = MFE._check_groups_type(groups)
        groups = MFE._filter_groups(groups)

        deps = _internal.check_group_dependencies(groups)

        mtf_names = []  # type: t.List
        for group in groups.union(deps):
            class_ind = _internal.VALID_GROUPS.index(group)

            mtf_names += (
                _internal.get_prefixed_mtds_from_class(
                    class_obj=_internal.VALID_MFECLASSES[class_ind],
                    prefix=_internal.MTF_PREFIX,
                    only_name=True,
                    prefix_removal=True))

        return tuple(mtf_names)

    @classmethod
    def parse_by_group(
            cls,
            groups: t.Union[t.Sequence[str], str],
            extracted_results: t.Tuple[t.Sequence, ...],
    ) -> t.Tuple[t.List, ...]:
        """Parse the result of ``extract`` for given metafeature ``groups``.

        Can be used to easily separate the results of each metafeature
        group.

        Parameters
        ----------
        groups : :obj:`Sequence` of :obj:`str` or :obj:`str`
            Metafeature group names which the results should be parsed
            relative to. Use ``valid_groups`` method to check the available
            metafeature groups.

        extracted_results : :obj:`tuple` of :obj:`t.Sequence`
            Output of ``extract`` method. Should contain all outputed lists
            (metafeature names, values and elapsed time for extraction, if
            present.)

        Returns
        -------
        :obj:`tuple` of :obj:`str`
            Slices of lists of ``extracted_results``, selected based on
            given ``groups``.

        Notes
        -----
        The given ``groups`` are not related to the groups fitted in the
        model in the model instantation. Check ``valid_groups`` method to
        get a list of all available groups from the ``Pymfe`` package.
        Check the ``MFE`` documentation for deeper information about all
        these groups.
        """
        selected_indexes = _internal.select_results_by_classes(
            mtf_names=extracted_results[0],
            class_names=groups,
            include_dependencies=True)

        filtered_res = (
            [seq[ind] for ind in selected_indexes]
            for seq in extracted_results
        )

        return tuple(filtered_res)

    @staticmethod
    def _parse_description(docstring: str,
                           include_references: bool = False
                           ) -> t.Tuple[str, str]:
        """Parse the docstring to get initial description and reference.

        Parameters
        ----------
        docstring : str
            An numpy docstring as ``str``.

        include_references : bool
            If True include a column with article reference.

        Returns
        -------
        tuple of str
            The initial docstring description in the first position and the
            reference in the second.

        """
        initial_description = ""  # type: str
        reference_description = ""  # type: str

        # get initial description
        split = docstring.split("\n\n")
        if split:
            initial_description = " ".join(split[0].split())

        # get reference description
        if include_references:
            aux = docstring.split("References\n        ----------\n")
            if len(aux) >= 2:
                split = aux[1].split(".. [")
                if len(split) >= 2:
                    del split[0]
                    for spl in split:
                        reference_description += "[" + " ".join(
                            spl.split()) + "\n"

        return (initial_description, reference_description)

    @classmethod
    def metafeature_description(
            cls,
            groups: t.Optional[t.Union[str, t.Iterable[str]]] = None,
            sort_by_group: bool = False,
            sort_by_mtf: bool = False,
            print_table: bool = True,
            include_references: bool = False
    ) -> t.Optional[t.Tuple[t.List[t.List[str]], str]]:
        """Print a table with groups, metafeatures and description.

        Parameters
        ----------
        groups : sequence of str or str, optional:
            Can be a string such value is a name of a specific metafeature
            group (see ``valid_groups`` method for more information) or a
            sequence of metafeature group names. It can be also None, which
            in that case all available metafeature names will be returned.

        sort_by_group: bool
            Sort table by meta-feature group name.

        sort_by_mtf: bool
            Sort table by meta-feature name.

        print_table : bool
            If True a table will be printed with the description, otherwise the
            table will be send by return.

        print_table : bool
            If True sort the table by metafeature name.

        include_references : bool
            If True include a column with article reference.

        Returns
        -------
        list of list
            A table with the metafeature descriptions or None.

        Notes
        -----
        The returned ``metafeatures`` are not related to the groups or to the
        metafeatures fitted in the model instantation. All the
        returned metafeatures are available in the ``Pymfe`` package. Check
        the ``MFE`` documentation for deeper information.
        """

        groups = MFE._check_groups_type(groups)
        groups = MFE._filter_groups(groups)

        deps = _internal.check_group_dependencies(groups)

        if not isinstance(sort_by_group, bool):
            raise TypeError("The parameter sort_by_group should be bool.")

        if not isinstance(sort_by_mtf, bool):
            raise TypeError("The parameter sort_by_mtf should be bool.")

        if not isinstance(print_table, bool):
            raise TypeError("The parameter print_table should be bool.")

        mtf_names = []  # type: t.List[str]
        mtf_desc = [["Group", "Meta-feature name", "Description"]]
        if include_references:
            mtf_desc[0].append("Reference")

        for group in groups.union(deps):
            class_ind = _internal.VALID_GROUPS.index(group)

            mtf_names = (  # type: ignore
                _internal.get_prefixed_mtds_from_class(  # type: ignore
                    class_obj=_internal.VALID_MFECLASSES[class_ind],
                    prefix=_internal.MTF_PREFIX,
                    only_name=False,
                    prefix_removal=True))

            for name, method in mtf_names:
                ini_desc, ref_desc = MFE._parse_description(
                    str(method.__doc__), include_references)
                mtf_desc_line = [group, name, ini_desc]
                mtf_desc.append(mtf_desc_line)

                if include_references:
                    mtf_desc_line.append(ref_desc)

        if sort_by_mtf:
            mtf_desc.sort(key=lambda i: i[1])

        if sort_by_group:
            mtf_desc.sort(key=lambda i: i[0])

        draw = texttable.Texttable().add_rows(mtf_desc).draw()
        if print_table:
            print(draw)
            return None
        return mtf_desc, draw<|MERGE_RESOLUTION|>--- conflicted
+++ resolved
@@ -806,16 +806,11 @@
                     self.X[:, self._attr_indexes_cat])
 
             else:
-<<<<<<< HEAD
+                _use_all_ohe_columns = transform_cat == "one-hot-full"
+
                 cat_dummies = _internal.transform_cat_onehot(
-                    self.X[:, self._attr_indexes_cat])
-=======
-                _use_all_ohe_columns = transform_cat == "one-hot-full"
-
-                categorical_dummies = _internal.transform_cat_onehot(
                     self.X[:, self._attr_indexes_cat],
                     use_all_columns=_use_all_ohe_columns)
->>>>>>> f4a3841e
 
             if cat_dummies is not None and cat_dummies.size > 0:
                 data_num = np.hstack((data_num, cat_dummies)).astype(float)
