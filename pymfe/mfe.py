"""Main module for extracting metafeatures from datasets.
"""
import typing as t
import collections
import shutil
import time

import texttable
import numpy as np
import sklearn.utils
import sklearn.exceptions

import pymfe._internal as _internal

_TypeSeqExt = t.Sequence[t.Tuple[str, t.Callable, t.Tuple[str, ...],
                                 t.Tuple[str, ...]]]
"""Type annotation for a sequence of TypeExtMtdTuple objects."""


class MFE:
    """Core class for metafeature extraction.

    Attributes
    ----------
    X : :obj:`Sequence`
        Independent attributes of the dataset.

    y : :obj:`Sequence`
        Target attributes of the dataset.

    groups : :obj:`tuple` of :obj:`str`
        Tuple object containing fitted meta-feature groups loaded in the model
        at instantiation.

    features : :obj:`tuple` of :obj:`str`
        Contains loaded meta-feature extraction method names available for
        meta-feature extraction, from selected metafeatures groups and features
        listed at instantiation.

        summary : :obj:`tuple` of :obj:`str`
            Tuple object which contains summary functions names for features
            summarization.
    """
    groups_alias = [('default', _internal.DEFAULT_GROUP)]

    def __init__(self,
                 groups: t.Union[str, t.Iterable[str]] = "default",
                 features: t.Union[str, t.Iterable[str]] = "all",
                 summary: t.Union[str, t.Iterable[str]] = ("mean", "sd"),
                 measure_time: t.Optional[str] = None,
                 wildcard: str = "all",
                 score: str = "accuracy",
                 num_cv_folds: int = 10,
                 shuffle_cv_folds: bool = False,
                 lm_sample_frac: float = 1.0,
                 hypparam_model_dt: t.Optional[t.Dict[str, t.Any]] = None,
                 suppress_warnings: bool = False,
                 random_state: t.Optional[int] = None) -> None:
        """Provides easy access for metafeature extraction from datasets.

        It expected that user first calls ``fit`` method after instantiation
        and then ``extract`` for effectively extract the selected metafeatures.
        Check reference [1]_ for more information.

        Parameters
        ----------
        groups : :obj:`Iterable` of :obj:`str` or :obj:`str`
            A collection or a single metafeature group name representing the
            desired group of metafeatures for extraction. Use the method
            ``valid_groups`` to get a list of all available groups.

            Setting with ``all`` enables all available groups.

            Setting with ``default`` enables ``general``, ``info-theory``,
            ``statistical``, ``model-based`` and ``landmarking``. It is the
            default value.

            The value provided by the argument ``wildcard`` can be used to
            select all metafeature groups rapidly.

        features : :obj:`Iterable` of :obj:`str` or :obj:`str`, optional
            A collection or a single metafeature name desired for extraction.
            Keep in mind that the extraction only gathers features also in the
            selected ``groups``. Check this class ``features`` attribute to get
            a list of available metafeatures from selected groups, or use the
            method ``valid_metafeatures`` to get a list of all available
            metafeatures filtered by group. Alternatively, you can use the
            method ``metafeature_description`` to get or print a table with
            all metafeatures with its respectives groups and descriptions.

            The value provided by the argument ``wildcard`` can be used to
            select all features from all selected groups rapidly.

        summary : :obj:`Iterable` of :obj:`str` or :obj:`str`, optional
            A collection or a single summary function to summarize a group of
            metafeature measures into a fixed-length group of value, typically
            a single value. The values must be one of the following:

                1. ``mean``: Average of the values.
                2. ``sd``: Standard deviation of the values.
                3. ``count``: Computes the cardinality of the measure. Suitable
                   for variable cardinality.
                4. ``histogram``: Describes the distribution of the measured
                   values. Suitable for high cardinality.
                5. ``iq_range``: Computes the interquartile range of the
                   measured values.
                6. ``kurtosis``: Describes the shape of the measures values
                   distribution.
                7. ``max``: Results in the maximum value of the measure.
                8. ``median``: Results in the central value of the measure.
                9. ``min``: Results in the minimum value of the measure.
                10. ``quantiles``: Results in the minimum, first quartile,
                    median, third quartile and maximum of the measured values.
                11. ``range``: Computes the range of the measured values.
                12. ``skewness``: Describes the shape of the measure values
                    distribution in terms of symmetry.

            You can concatenate `nan` with the desired summary function name
            to use an alternative version of the same summary which ignores
            `nan` values. For instance, `nanmean` is the `mean` summary
            function which ignores all `nan` values, while 'naniq_range`
            is the interquartile range calculated only with valid (non-`nan`)
            values.

            If more than one summary function is selected, then all multivalued
            extracted metafeatures are summarized with each summary function.

            The particular value provided by the argument ``wildcard`` can be
            used to select all summary functions rapidly.

            Use the method ``valid_summary`` to get a list of all available
            summary functions.

        measure_time : :obj:`str`, optional
            Options for measuring the time elapsed during metafeature
            extraction. If this argument value is :obj:`NoneType`, no time
            elapsed is measured. Otherwise, this argument must be a :obj:`str`
            valued as one of the options below:

                1. ``avg``: average time for each metafeature (total time
                   divided by the feature cardinality, i.e., number of features
                   extracted by a single feature-extraction related method),
                   without summarization time.
                2. ``avg_summ``: average time for each metafeature (total time
                   of extraction divided by feature cardinality) including
                   required time for summarization.
                3. ``total``: total time for each metafeature, without
                   summarization time.
                4. ``total_summ``: total time for each metafeature including
                   the required time for summarization.

            The ``cardinality`` of the feature is the number of values
            extracted by a single calculation method.

            For example, ``mean`` feature has cardinality equal to the number
            of numeric features in the dataset, where ``cor`` (from
            ``correlation``) has cardinality equals to (N - 1)/2, where N is
            the number of numeric features in the dataset.

            The cardinality is used to divide the total execution time of that
            method if an option starting with ``avg`` is selected.

            If a summary method has cardinality higher than one (more than one
            value returned after summarization and, thus, creating more than
            one entry in the result lists) like, for example, ``histogram``
            summary method, then the corresponding time of this summary will be
            inserted only in the first correspondent element of the time list.
            The remaining entries are all filled with 0 value, to keep
            consistency between the size of all lists returned and index
            correspondence between they.

        wildcard : :obj:`str`, optional
            Value used as ``select all`` for ``groups``, ``features`` and
            ``summary`` arguments.

        score : :obj:`str`, optional
            Score metric used to extract ``landmarking`` metafeatures.

        num_cv_folds : :obj:`int`, optional
            Number of folds to create a Stratified K-Fold cross
            validation to extract the ``landmarking`` metafeatures.

        shuffle_cv_folds : :obj:`bool`, optional
            If True, then the fitted data will be shuffled before splitted in
            the Stratified K-Fold Cross Validation of ``landmarking`` features.
            The shuffle random seed is the ``random_state`` argument.

        lm_sample_frac : :obj:`float`, optional
            Sample proportion used to produce the ``landmarking`` metafeatures.
            This argument must be in 0.5 and 1.0 (both inclusive) interval.

        hypparam_model_dt : :obj:`dict`, optional
            Dictionary providing extra hyperparameters for the Decision Tree
            algorithm for building the Decision Tree model, used to extract the
            model-based metafeatures. The class used to fit the model is the
            ``sklearn.tree.DecisionTreeClassifier`` (sklearn library). Using
            this argument, it is possible to provide extra arguments in the
            DecisionTreeClassifier class initialization (e.g., ``max_depth``
            and ``min_samples_split``.) In order to use this argument, provide
            the DecisionTreeClassifier init argument name as the dictionary
            keys and the corresponding custom values, as the dictionary values.
            Example:
            {"min_samples_split": 10, "criterion": "entropy"}

        suppress_warnings : :obj:`bool`, optional
            If True, then ignore all warnings invoked at the instantiation
            time.

        random_state : :obj:`int`, optional
            Random seed used to control random events. Keeps the experiments
            reproducible.

        Notes
        -----
            .. [1] Rivolli et al. "Towards Reproducible Empirical
               Research in Meta-Learning,".
               Rivolli et al. URL: https://arxiv.org/abs/1808.10406

        Examples
        --------

        Load a dataset

        >>> from sklearn.datasets import load_iris
        >>> from pymfe.mfe import MFE

        >>> data = load_iris()
        >>> y = data.target
        >>> X = data.data

        Extract all measures

        >>> mfe = MFE()
        >>> mfe.fit(X, y)
        >>> ft = mfe.extract()
        >>> print(ft)

        Extract general, statistical and information-theoretic measures

        >>> mfe = MFE(groups=["general", "statistical", "info-theory"])
        >>> mfe.fit(X, y)
        >>> ft = mfe.extract()
        >>> print(ft)

        """
        self.groups = _internal.process_generic_set(
            values=groups, group_name="groups",
            groups_alias=MFE.groups_alias,
            wildcard=wildcard)  # type: t.Tuple[str, ...]

        self.groups, self.inserted_group_dep = (
            _internal.solve_group_dependencies(
                groups=self.groups))

        proc_feat = _internal.process_features(
            features=features,
            groups=self.groups,
            suppress_warnings=suppress_warnings,
            wildcard=wildcard,
        )  # type: t.Tuple[t.Tuple[str, ...], _TypeSeqExt, t.Tuple[str, ...]]

        self.features, self._metadata_mtd_ft, self.groups = proc_feat
        del proc_feat

        self.summary, self._metadata_mtd_sm = _internal.process_summary(
            summary,
            wildcard=wildcard)  # type: t.Tuple[t.Tuple[str, ...], _TypeSeqExt]

        self.timeopt = _internal.process_generic_option(
            value=measure_time, group_name="timeopt",
            allow_none=True)  # type: t.Optional[str]

        self.X = None  # type: t.Optional[np.ndarray]
        self.y = None  # type: t.Optional[np.ndarray]

        self._custom_args_ft = None  # type: t.Optional[t.Dict[str, t.Any]]
        """User-independent arguments for ft. methods (e.g. ``X`` and ``y``)"""

        self._custom_args_sum = None  # type: t.Optional[t.Dict[str, t.Any]]
        """User-independent arguments for summary functions methods."""

        self._attr_indexes_num = None  # type: t.Optional[t.Tuple[int, ...]]
        """Numeric column indexes from ``X`` (independent attributes)."""

        self._attr_indexes_cat = None  # type: t.Optional[t.Tuple[int, ...]]
        """Categoric column indexes from ``X`` (independent attributes)."""

        self._precomp_args_ft = None  # type: t.Optional[t.Dict[str, t.Any]]
        """Precomputed common feature-extraction method arguments."""

        self._postprocess_args_ft = {}  # type: t.Dict[str, t.Any]
        """User-independent arguments for post-processing methods."""

        if random_state is None or isinstance(random_state, int):
            self.random_state = random_state
            np.random.seed(random_state)

        else:
            raise ValueError(
                'Invalid "random_state" argument ({0}). '
                'Expecting None or an integer.'.format(random_state))

        self.shuffle_cv_folds = shuffle_cv_folds

        if isinstance(num_cv_folds, int):
            self.num_cv_folds = num_cv_folds

        else:
            raise ValueError('Invalid "num_cv_folds" argument ({0}). '
                             'Expecting an integer.'.format(random_state))

        if isinstance(lm_sample_frac, int):
            lm_sample_frac = float(lm_sample_frac)

        if isinstance(lm_sample_frac, float)\
           and 0.5 <= lm_sample_frac <= 1.0:
            self.lm_sample_frac = lm_sample_frac

        else:
            raise ValueError('Invalid "lm_sample_frac" argument ({0}). '
                             'Expecting an float [0.5, 1].'
                             .format(random_state))

        self.score = _internal.check_score(score, self.groups)
        self.hypparam_model_dt = (hypparam_model_dt.copy()
                                  if hypparam_model_dt else None)

        # """Total time elapsed for precomputations."""
        self.time_precomp = -1.0

        # """Total time elapsed for metafeature extraction."""
        self.time_extract = -1.0

        # """Total time elapsed in total (precomp + extract.)"""
        self.time_total = -1.0

    def _call_summary_methods(
            self,
            feature_values: t.Sequence[_internal.TypeNumeric],
            feature_name: str,
            remove_nan: bool = True,
            verbose: int = 0,
            suppress_warnings: bool = False,
            **kwargs
    ) -> t.Tuple[t.List[str], t.List[t.Union[float, t.Sequence]], t.
                 List[float]]:
        """Invoke summary functions loaded in the model on given feature
        values.

        Parameters
        ----------
        feature_values : :obj:`sequence` of numerics
            Sequence containing values from feature-extraction methods.

        feature_name : :obj:`str`
            Name of the feature method used for produce the ``feature_value.``

        remove_nan : :obj:`bool`, optional
            If True, all non-numeric values are removed from ``feature_values``
            before calling each summary method. Note that the summary method
            itself may still remove non-numeric values and, in this case, the
            user must suppress these warnings using some built-in argument of
            the summary method using the kwargs argument, if possible.

        verbose : :obj:`int`, optional
            Select the verbosity level of the summarization process.
            If == 1, then print just the ending message, without a line break.
            If >= 2, then messages about the summarization process may be
            printed. Note that there is no relation between this argument and
            warnings (see ``suppress_warnings`` argument below).

        suppress_warnings : :obj:`bool`, optional
            If True, ignore all warnings invoked before and after summary
            method calls. Note that, as seen in the ``remove_nan`` argument,
            the summary callables may still invoke warnings by itself and the
            user need to ignore them, if possible, via kwargs.

        kwargs:
            User-defined arguments for the summary callables.

        Returns
        -------
        :obj:`tuple`(:obj:`list`, :obj:`list`, :obj:`list`)
            A tuple containing three lists.

            The first field is the identifiers of each summarized value in the
            form ``feature_name.summary_mtd_name`` (i.e., the feature
            extraction name concatenated by the summary method name, separated
            by a dot). If the summary function return more than one value
            (cardinality greater than 1), then each value name have an extra
            concatenated id starting from 0 to differ between values (i.e.
            ``feature_name.summary_mtd_name.id``).

            The second field is the summarized values. Both lists have a 1-1
            correspondence by the index of each element (i.e., the value at
            index ``i`` in the second list has its identifier at the same index
            in the first list and vice-versa).

            The third field is a list with measured time wasted by each summary
            function. If the cardinality of the summary function is greater
            than 1, then the correspondent measured time is kept only in the
            first correspondent field, and the extra fields are filled with 0
            to keep the consistency of the size between all lists.

                Example:
                    ([``attr_ent.mean``, ``attr_ent.sd``], [0.98346, 0.34436])
                    is the return value for the feature `attr_end` summarized
                    by both ``mean`` and ``sd`` (standard deviation), giving
                    the values ``0.98347`` and ``0.34436``, respectively.
        """
        metafeat_vals = []  # type: t.List[t.Union[int, float, t.Sequence]]
        metafeat_names = []  # type: t.List[str]
        metafeat_times = []  # type: t.List[float]

        for cur_metadata in self._metadata_mtd_sm:
            sm_mtd_name, sm_mtd_callable, sm_mtd_args, _ = cur_metadata

            if verbose >= 2:
                print(
                    " {} Summarizing '{}' feature with '{}' summary "
                    "function...".format(
                        _internal.VERBOSE_BLOCK_MID_SYMBOL,
                        feature_name,
                        sm_mtd_name),
                    end=" ")

            sm_mtd_args_pack = _internal.build_mtd_kwargs(
                mtd_name=sm_mtd_name,
                mtd_args=sm_mtd_args,
                mtd_mandatory=set(),
                user_custom_args=kwargs.get(sm_mtd_name),
                inner_custom_args=self._custom_args_sum,
                suppress_warnings=suppress_warnings)

            summarized_val, time_sm = _internal.timeit(
                _internal.summarize, feature_values, sm_mtd_callable,
                sm_mtd_args_pack, remove_nan)

            if not suppress_warnings:
                _internal.check_summary_warnings(
                    value=summarized_val,
                    name_feature=feature_name,
                    name_summary=sm_mtd_name)

            if isinstance(summarized_val, np.ndarray):
                summarized_val = summarized_val.flatten().tolist()

            if (isinstance(summarized_val, collections.Sequence)
                    and not isinstance(summarized_val, str)):
                metafeat_vals += summarized_val
                metafeat_names += [
                    ".".join((feature_name, sm_mtd_name, str(i)))
                    for i in range(len(summarized_val))
                ]
                metafeat_times += ([time_sm] + (
                    (len(summarized_val) - 1) * [0.0]))

            else:
                metafeat_vals.append(summarized_val)
                metafeat_names.append(".".join((feature_name, sm_mtd_name)))
                metafeat_times.append(time_sm)

            if verbose >= 2:
                print("Done.")

        if verbose >= 2:
            print(" {} Done summarizing '{}' feature.".format(
                _internal.VERBOSE_BLOCK_END_SYMBOL,
                feature_name))

        return metafeat_names, metafeat_vals, metafeat_times

    def _call_feature_methods(
            self,
            remove_nan: bool = True,
            verbose: int = 0,
            # enable_parallel: bool = False,
            suppress_warnings: bool = False,
            **kwargs) -> t.Tuple[t.List[str],
                                 t.List[t.Union[int, float, t.Sequence]],
                                 t.List[float]]:
        """Invoke feature methods loaded in the model and gather results.

        The returned values are already summarized if needed.

        For more information, check ``extract`` method documentation for
        in-depth information about arguments and return value.
        """
        metafeat_vals = []  # type: t.List[t.Union[int, float, t.Sequence]]
        metafeat_names = []  # type: t.List[str]
        metafeat_times = []  # type: t.List[float]

        skipped_count = 0
        for ind, cur_metadata in enumerate(self._metadata_mtd_ft, 1):
            (ft_mtd_name, ft_mtd_callable,
             ft_mtd_args, ft_mandatory) = cur_metadata

            ft_name_without_prefix = _internal.remove_prefix(
                value=ft_mtd_name, prefix=_internal.MTF_PREFIX)

            try:
                ft_mtd_args_pack = _internal.build_mtd_kwargs(
                    mtd_name=ft_name_without_prefix,
                    mtd_args=ft_mtd_args,
                    mtd_mandatory=ft_mandatory,
                    user_custom_args=kwargs.get(ft_name_without_prefix),
                    inner_custom_args=self._custom_args_ft,
                    precomp_args=self._precomp_args_ft,
                    suppress_warnings=suppress_warnings)

            except RuntimeError:
                # Not all method's mandatory arguments were satisfied.
                # Skip the current method.
                if verbose >= 2:
                    print("\nSkipped '{}' ({} of {}).".format(
                        ft_mtd_name, ind, len(self._metadata_mtd_ft)))

                skipped_count += 1
                continue

            if verbose >= 2:
                print("\nExtracting '{}' feature ({} of {})..."
                      .format(ft_mtd_name, ind, len(self._metadata_mtd_ft)))

            features, time_ft = _internal.timeit(
                _internal.get_feat_value, ft_mtd_name, ft_mtd_args_pack,
                ft_mtd_callable, suppress_warnings)

            ft_has_length = isinstance(features,
                                       (np.ndarray, collections.Sequence))

            if ft_has_length and self._timeopt_type_is_avg():
                time_ft /= len(features)

            if self._metadata_mtd_sm and ft_has_length:
                sm_ret = self._call_summary_methods(
                    feature_values=features,
                    feature_name=ft_name_without_prefix,
                    remove_nan=remove_nan,
                    verbose=verbose,
                    suppress_warnings=suppress_warnings,
                    **kwargs)

                summarized_names, summarized_vals, times_sm = sm_ret

                metafeat_vals += summarized_vals
                metafeat_names += summarized_names
                metafeat_times += self._combine_time(time_ft, times_sm)

            else:
                metafeat_vals.append(features)
                metafeat_names.append(ft_name_without_prefix)
                metafeat_times.append(time_ft)

            if verbose > 0:
                _internal.print_verbose_progress(
                    cur_progress=100 * ind / len(self._metadata_mtd_ft),
                    cur_mtf_name=ft_mtd_name,
                    item_type="feature",
                    verbose=verbose)

        if verbose == 1:
            _t_num_cols, _ = shutil.get_terminal_size()
            print("\r{:<{fill}}".format(
                "Process of metafeature extraction finished.",
                fill=_t_num_cols))

        if verbose >= 2 and skipped_count > 0:
            print("\nNote: skipped a total of {} metafeatures, "
                  "out of {} ({:.2f}%).".format(
                      skipped_count,
                      len(self._metadata_mtd_ft),
                      100 * skipped_count / len(self._metadata_mtd_ft)))

        return metafeat_names, metafeat_vals, metafeat_times

    def _fill_col_ind_by_type(
            self,
            cat_cols: t.Optional[t.Union[str, t.Iterable[int]]] = "auto",
            check_bool: bool = True) -> None:
        """Select ``X`` column indexes based in its data type.

        The indexes for numerical and categorical attributes are kept,
        respectively, at ``_attr_indexes_num`` and ``_attr_indexes_cat``
        instance attributes.

        Parameters
        ----------
        cat_cols : :obj:`str` or :obj:`iterable` of :obj:`int`, optional
            Iterable of indexes identifying categorical columns. If special
            keyword ``auto`` is given, then an automatic verification is done
            in the fitted attributes.

        check_bool : :obj:`bool`, optional
            Check ``fit`` method corresponding argument for more information.

        Raises
        ------
        TypeError
            If ``X`` attribute is :obj:`NoneType`.
        ValueError
            If ``cat_cols`` is neither ``auto`` or a valid integer iterable.
        """

        if self.X is None:
            raise TypeError("X can't be 'None'.")

        categorical_cols = None  # type: np.ndarray[bool]

        if not cat_cols:
            categorical_cols = np.array([False] * self.X.shape[1])

        elif isinstance(cat_cols, str) and cat_cols.lower() == "auto":
            categorical_cols = np.logical_not(
                np.apply_along_axis(
                    _internal.isnumeric,
                    axis=0,
                    arr=self.X,
                    check_subtype=True,
                ))

            if check_bool:
                categorical_cols |= np.apply_along_axis(
                    func1d=lambda col: len(np.unique(col)) == 2,
                    axis=0,
                    arr=self.X,
                )

        elif (isinstance(cat_cols, (np.ndarray, collections.Iterable))
              and not isinstance(cat_cols, str)):
            # and all(isinstance(x, int) for x in cat_cols)):
            categorical_cols = [i in cat_cols for i in range(self.X.shape[1])]

        else:
            raise ValueError(
                'Invalid "cat_cols" argument ({0}). '
                'Expecting "auto" or an integer Iterable.'.format(cat_cols))

        categorical_cols = np.array(categorical_cols)

        self._attr_indexes_num = tuple(
            np.where(np.logical_not(categorical_cols))[0])
        self._attr_indexes_cat = tuple(np.where(categorical_cols)[0])

    def _timeopt_type_is_avg(self) -> bool:
        """Checks if user selected time option is an ``average`` type."""
        return (isinstance(self.timeopt, str)
                and self.timeopt.startswith(_internal.TIMEOPT_AVG_PREFIX))

    def _timeopt_include_summary(self) -> bool:
        """Checks if user selected time option includes ``summary`` time."""
        return (isinstance(self.timeopt, str)
                and self.timeopt.endswith(_internal.TIMEOPT_SUMMARY_SUFFIX))

    def _combine_time(self, time_ft: float,
                      times_sm: t.List[float]) -> t.List[float]:
        """Treat time from feature extraction and summarization based in
        ``timeopt``.

        Parameters
        ----------
        time_ft : :obj:`float`
            Time necessary to extract some feature.

        times_sm : :obj:`list` of :obj:`float`
            List of values to summarize the metafeature value with each summary
            function.

        Returns
        -------
        :obj:`list`
            If ``timeopt`` attribute considers ``summary`` time (i.e., selected
            option ends with ``summ``), then these returned list values are the
            combination of times gathered in feature extraction and
            summarization methods. Otherwise, the list values are the value of
            ``time_ft`` copied ``len(times_sm)`` times, to keep consistency
            with the correspondence between the values of all lists returned by
            ``extract`` method.
        """
        total_time = np.array([time_ft] * len(times_sm))

        if self._timeopt_include_summary():
            total_time += times_sm

        # As seen in ``_call_summary_methods`` method documentation, zero-
        # valued elements are created to fill the time list to keep its size
        # consistent with another feature extraction related lists. In this
        # case, here they're kept zero-valued.
        total_time[np.array(times_sm) == 0.0] = 0.0

        return total_time.tolist()

    def _set_data_categoric(self, transform_num: bool,
                            num_bins: bool = None) -> np.ndarray:
        """Returns categorical data from the fitted dataset.

        Parameters
        ----------
        transform_num : :obj:`bool`
            If True, then all numeric-type data are discretized using an
            equal-frequency histogram. Otherwise, this method ignores these
            attributes.

        num_bins : :obj:`bool`, optional
            Number of bins of the discretization histogram. This argument is
            used only if ``transform_num`` is True. If this argument value is
            :obj:`NoneType`, then it is set to min(2, c), where ``c`` is the
            cubic root of the number of instances of the fitted dataset.

        Returns
        -------
        :obj:`np.ndarray`
            Processed categorical data. If no need for changes from the
            original dataset, then this method does not create a copy of it to
            prevent unnecessary memory usage. Otherwise, this method returns a
            modified version of the original categorical data, thus consuming
            more memory.

        Raises
        ------
        TypeError:
            If either ``X`` or ``_attr_indexes_cat`` instance attributes are
            :obj:`NoneType`. This can be avoided passing valid data to fit and
            first calling ``_fill_col_ind_by_type`` instance method before this
            method.
        """
        if self.X is None:
            raise TypeError("It is necessary to fit valid data into the "
                            'model before setting up categoric data. ("X" '
                            'attribute is "NoneType").')

        if self._attr_indexes_cat is None:
            raise TypeError("No information about indexes of categoric "
                            "attributes. Please be sure to call method "
                            '"_fill_col_ind_by_type" before this method.')

        data_cat = self.X[:, self._attr_indexes_cat]

        if transform_num:
            data_num_discretized = _internal.transform_num(
                self.X[:, self._attr_indexes_num], num_bins=num_bins)

            if data_num_discretized is not None:
                data_cat = np.concatenate((data_cat, data_num_discretized),
                                          axis=1)

        return data_cat

    def _set_data_numeric(
            self,
            transform_cat: str,
            rescale: t.Optional[str] = None,
            rescale_args: t.Optional[t.Dict[str, t.Any]] = None) -> np.ndarray:
        """Returns numeric data from the fitted dataset.

        Parameters
        ----------
        transform_cat: :obj:`bool`
            If `gray`, then all categoric-type data will be binarized with a
            model matrix strategy. If `one-hot`, then all categoric-type
            data will be transformed using the one-hot encoding strategy.
            If None, then categorical attributes are not transformed.

        rescale : :obj:`str`, optional
            Check ``fit`` documentation for more information about this
            parameter.

        rescale_args : :obj:`dict`, optional
            Check ``fit`` documentation for more information about this
            parameter.

        Returns
        -------
        :obj:`np.ndarray`
            Processed numerical data. If no need for changes from the original
            dataset, then this method does not create a copy of it to prevent
            unnecessary memory usage. Otherwise, this method returns a modified
            version of the original numerical data, thus consuming more memory.

        Raises
        ------
        TypeError
            If ``X`` or ``_attr_indexes_num`` instance attributes are
            :obj:`NoneType`. This can be avoided passing valid data to fit and
            first calling ``_fill_col_ind_by_type`` instance method before
            this method.

        ValueError
            If `transform_cat` is neither None nor a value among `one-hot` and
            `gray`.
        """
        if self.X is None:
            raise TypeError("It is necessary to fit valid data into the "
                            'model before setting up numeric data. ("X" '
                            'attribute is "NoneType").')

        if self._attr_indexes_num is None:
            raise TypeError("No information about indexes of numeric "
                            "attributes. Please be sure to call method "
                            '"_fill_col_ind_by_type" before this method.')

        if (transform_cat is not None and
                transform_cat not in _internal.VALID_TRANSFORM_CAT):
            raise ValueError("Invalid 'transform_cat' value ('{}'). Must be "
                             "a value in {}.".format(
                                 transform_cat, _internal.VALID_TRANSFORM_CAT))

        data_num = self.X[:, self._attr_indexes_num]

        if transform_cat:
            if transform_cat == "gray":
                categorical_dummies = _internal.transform_cat_gray(
                    self.X[:, self._attr_indexes_cat])

            else:
                categorical_dummies = _internal.transform_cat_onehot(
                    self.X[:, self._attr_indexes_cat])

            if categorical_dummies is not None:
                data_num = np.concatenate((data_num, categorical_dummies),
                                          axis=1).astype(float)

        if rescale:
            data_num = _internal.rescale_data(
                data=data_num, option=rescale, args=rescale_args)

        return data_num

    def fit(self,
            X: t.Sequence,
            y: t.Optional[t.Sequence] = None,
            transform_num: bool = True,
            transform_cat: str = "gray",
            rescale: t.Optional[str] = None,
            rescale_args: t.Optional[t.Dict[str, t.Any]] = None,
            cat_cols: t.Optional[t.Union[str, t.Iterable[int]]] = "auto",
            check_bool: bool = False,
            precomp_groups: t.Optional[str] = "all",
            wildcard: str = "all",
            suppress_warnings: bool = False,
            verbose: int = 0,
            **kwargs,
            ) -> "MFE":
        """Fits dataset into an MFE model.

        Parameters
        ----------
        X : :obj:`Sequence`
            Predictive attributes of the dataset.

        y : :obj:`Sequence`, optional
            Target attributes of the dataset, assuming that it is a supervised
            task.

        transform_num : :obj:`bool`, optional
            If True, numeric attributes are discretized using equal-frequency
            histogram technique to use alongside categorical data when
            extracting categoric-only metafeatures. Note that numeric-only
            features still uses the original numeric values, not the
            discretized ones. If False, then numeric attributes are ignored for
            categorical-only meta-features.

        transform_cat : :obj:`str`, optional
            Transform categorical data to use alongside numerical data while
            extracting numeric-only metafeatures. Note that categoric-only
            features still uses the original categoric values, and not the
            binarized ones.

            If `one-hot`, categorical attributes are binarized using one-hot
            encoding.

            If `gray`, categorical attributes are binarized using a model
            matrix.

            The formula used for this transformation is just the union (+) of
            all categoric attributes using formula language from ``patsy``
            package API, removing the intercept terms:
            ``~ 0 + A_1 + ... + A_n``, where ``n`` is the number of attributes
            and A_i is the ith categoric attribute, 1 <= i <= n.

            If None, then categorical attributes are not transformed.

        rescale : :obj:`str`, optional
            If :obj:`NoneType`, the model keeps all numeric data with its
            original values. Otherwise, this argument can assume one of the
            string options below to rescale all numeric values:

                1. ``standard``: set numeric data to zero mean, unit variance.
                   Also known as ``z-score`` normalization. Check the
                   documentation of ``sklearn.preprocessing.StandardScaler``
                   for in-depth information.

                2. `'min-max``: set numeric data to interval [a, b], a < b. It
                   is possible to define values to ``a`` and ``b`` using
                   argument ``rescale_args``. The default values are a = 0.0
                   and b = 1.0. Check ``sklearn.preprocessing.MinMaxScaler``
                   documentation for more information.

                3. ``robust``: rescale data using statistics robust to the
                   presence of outliers. For in-depth information, check
                   documentation of ``sklearn.preprocessing.RobustScaler``.

        rescale_args : :obj:`dict`, optional
            Dictionary containing parameters for rescaling data. Used only if
            ``rescale`` argument is not :obj:`NoneType`. These dictionary keys
            are the parameter names as strings and the values, the
            corresponding parameter value.

        cat_cols :obj:`Sequence` of :obj:`int` or :obj:`str`, optional
            Categorical columns of dataset. If given :obj:`NoneType` or an
            empty sequence, assume all columns as numeric. If given value
            ``auto``, then an attempt of automatic detection is performed while
            fitting the dataset.

        check_bool : :obj:`bool`, optional
            If `cat_cols` is ``auto``, and this flag is True, assume that all
            columns with precisely two different values is also a categorical
            (boolean) column, independently of its data type. Otherwise, these
            columns may be considered numeric depending on their data type.

        missing_data : :obj:`str`, optional
            Defines the strategy to handle missing values in data. Still not
            implemented.

        precomp_groups : :obj:`str`, optional
            Defines which metafeature groups common values should be cached to
            share among various meta-feature extraction related methods (e.g.
            ``classes``, or ``covariance``). This argument may speed up
            meta-feature extraction but also consumes more memory, so it may
            not be suitable for huge datasets.

        wildcard : :obj:`str`, optional
            Value used as ``select all`` for ``precomp_groups``.

        suppress_warnings : :obj:`bool`, optional
            If True, ignore all warnings invoked while fitting dataset.

        verbose : :obj:`int`, optional
            Defines the level of verbosity for the fit method. If `1`, then
            print a progress bar related to the precomputations. If `2` or
            higher, then log every step of the fitted data transformations and
            the precomputation steps.

        **kwargs:
            Extra custom arguments to the precomputation methods. Keep in
            mind that those values may even replace internal custom parameters,
            if the name matches. Use this resource carefully.

            Hint: you can check which are the internal custom arguments by
            verifying the values in '._custom_args_ft' attribute after the
            model is fitted.

            This argument format is {'parameter_name': parameter_value}.

        Returns
        -------
        self

        Raises
        ------
        ValueError
            If the number of rows of X and y length does not match.
        TypeError
            If X or y (or both) is neither a :obj:`list` or a :obj:`np.ndarray`
            object.

        """
        if verbose >= 2:
            print("Fitting data into model... ", end="")

        self.X, self.y = _internal.check_data(X, y)

        if verbose >= 2:
            print("Done.")

        rescale = _internal.process_generic_option(
            value=rescale, group_name="rescale", allow_none=True)

        self._fill_col_ind_by_type(cat_cols=cat_cols, check_bool=check_bool)

        if verbose >= 2:
            print("Started data transformation process.",
                  " {} Encoding numerical data into discrete values... "
                  .format(_internal.VERBOSE_BLOCK_END_SYMBOL),
                  sep="\n", end="")

        data_cat = self._set_data_categoric(transform_num=transform_num)

        if verbose >= 2:
            print("Done.",
                  " {} Enconding categorical data into numerical values... "
                  .format(_internal.VERBOSE_BLOCK_END_SYMBOL),
                  sep="\n", end="")

        data_num = self._set_data_numeric(
            transform_cat=transform_cat,
            rescale=rescale,
            rescale_args=rescale_args)

        if verbose >= 2:
            print("Done.",
                  "Finished data transformation process.",
                  sep="\n")

        # Custom arguments for metafeature extraction methods
        self._custom_args_ft = {
            "X": self.X,
            "N": data_num,
            "C": data_cat,
            "num_cv_folds": self.num_cv_folds,
            "shuffle_cv_folds": self.shuffle_cv_folds,
            "lm_sample_frac": self.lm_sample_frac,
            "score": self.score,
            "random_state": self.random_state,
            "cat_cols": self._attr_indexes_cat,
            "hypparam_model_dt": self.hypparam_model_dt,
        }

        if self.y is not None:
            self._custom_args_ft["y"] = self.y

        if verbose >= 2:
            print("Started precomputation process.")

        _time_start = time.time()

        # Custom arguments from preprocessing methods
        self._precomp_args_ft = _internal.process_precomp_groups(
            precomp_groups=precomp_groups,
            groups=self.groups,
            wildcard=wildcard,
            suppress_warnings=suppress_warnings,
            verbose=verbose,
            **{**self._custom_args_ft, **kwargs})

        self.time_precomp = time.time() - _time_start

        if verbose >= 2:
            print("\nFinished precomputation process.",
                  " {} Total time elapsed: {:.8f} seconds".format(
                      _internal.VERBOSE_BLOCK_MID_SYMBOL,
                      self.time_precomp),
                  " {} Got a total of {} precomputed values.".format(
                      _internal.VERBOSE_BLOCK_END_SYMBOL,
                      len(self._precomp_args_ft)),
                  sep="\n")

        # Custom arguments for postprocessing methods
        self._postprocess_args_ft = {
            "inserted_group_dep": self.inserted_group_dep,
        }

        # Custom arguments for summarization methods
        self._custom_args_sum = {
            "ddof": 1,
        }

        return self

    def extract(
            self,
            remove_nan: bool = True,
            verbose: int = 0,
            enable_parallel: bool = False,
            suppress_warnings: bool = False,
            **kwargs) -> t.Tuple[t.Sequence, ...]:
        """Extracts metafeatures from the previously fitted dataset.

        Parameters
        ----------
        remove_nan : :obj:`bool`, optional
            If True, remove any non-numeric values features before summarizing
            values from all feature extraction methods. Note that the summary
            methods may still remove non-numeric values by itself. In this
            case, the user must modify this behavior using built-in summary
            method arguments via kwargs, if possible.

        verbose : :obj:`int`, optional
            Defines the verbosity level related to the metafeature extraction.
            If == 1, show just the current progress, without line breaks.
            If >= 2, print all messages related to the metafeature extraction
            process.

            Note that warning messages are not affected by this option (see
            ``suppress_warnings`` argument below).

        enable_parallel : :obj:`bool`, optional
            If True, then the meta-feature extraction is done with
            multi-processes. Currently, this argument has no effect by now
            (to be implemented).

        suppress_warnings : :obj:`bool`, optional
            If True, do not show warnings about unknown user custom parameters
            for feature extraction and summary methods passed via kwargs. Note
            that both feature extraction and summary methods may still raise
            warnings by itself. In this case, just like the ``remove_nan``
            situation, the user must suppress them by built-in args from these
            methods via kwargs, if possible.

        kwargs:
            Used to pass custom arguments for both feature-extraction and
            summary methods. The expected format is the following:

            {``mtd_name``: {``arg_name``: arg_value, ...}, ...}

            In words, the key values of ``**kwargs`` should be the target
            methods which receives the custom arguments, and each method has
            another dictionary containing customs method argument names as keys
            and their correspondent values, as values. See ``Examples``
            subsection for a clearer explanation.

            For more information see Examples.

        Returns
        -------
        :obj:`tuple`(:obj:`list`, :obj:`list`)
            A tuple containing two lists (if ``measure_time`` is None.)

            The first field is the identifiers of each summarized value in the
            form ``feature_name.summary_mtd_name`` (i.e., the feature
            extraction name concatenated by the summary method name, separated
            by a dot).

            The second field is the summarized values.

            Both lists have a 1-1 correspondence by the index of each element
            (i.e., the value at index ``i`` in the second list has its
            identifier at the same index in the first list and vice-versa).

            Example:
                ([``attr_ent.mean``, ``attr_ent.sd``], [``0.983``, ``0.344``])
                is the return value for the feature ``attr_end`` summarized by
                both ``mean`` and ``sd`` (standard deviation), giving the valu-
                es ``0.983`` and ``0.344``, respectively.

            if ``measure_time`` is given during the model instantiation, a
            third list will be returned with the time spent during the
            calculations for the corresponding (by index) metafeature.

        Raises
        ------
        TypeError
            If calling ``extract`` method before ``fit`` method.

        Examples
        --------
        Using kwargs. Option 1 to pass ft. extraction custom arguments:

        >>> args = {
        >>> 'sd': {'ddof': 2},
        >>> '1NN': {'metric': 'minkowski', 'p': 2},
        >>> 'leaves': {'max_depth': 4},
        >>> }

        >>> model = MFE().fit(X=data, y=labels)
        >>> result = model.extract(**args)

        Option 2 (note: metafeatures with name starting with numbers are not
        allowed!):

        >>> model = MFE().fit(X=data, y=labels)
        >>> res = extract(sd={'ddof': 2}, leaves={'max_depth': 4})

        """
        if self.X is None:
            raise TypeError("Fitted data not found. Call "
                            '"fit" method before "extract".')

        if (not isinstance(self.X, np.ndarray)
                or not isinstance(self.y, np.ndarray)):
            self.X, self.y = _internal.check_data(self.X, self.y)

        if verbose >= 2:
            print("Started the metafeature extraction process.")

        _time_start = time.time()

        results = self._call_feature_methods(
            remove_nan=remove_nan,
            verbose=verbose,
            enable_parallel=enable_parallel,
            suppress_warnings=suppress_warnings,
            **kwargs)  # type: t.Tuple[t.List, ...]

        _internal.post_processing(
            results=results,
            groups=self.groups,
            suppress_warnings=suppress_warnings,
            **self._postprocess_args_ft,
            **kwargs)

        self.time_extract = time.time() - _time_start
        self.time_total = self.time_extract + self.time_precomp

        if results and results[0]:
            # Sort results by metafeature name
            results = tuple(
                map(list, zip(*sorted(zip(*results),
                                      key=lambda item: item[0]))))

        res_names, res_vals, res_times = results

        if verbose >= 2:
            _ext_t_pct = 100 * self.time_extract / self.time_total
            print(
                "\nMetafeature extraction process done.",
                " {} Time elapsed in total (precomputations + extraction): "
                "{:.8f} seconds.".format(
                    _internal.VERBOSE_BLOCK_MID_SYMBOL, self.time_total),
                " {} Time elapsed for extractions: {:.8f} seconds ({:.2f}% "
                "from the total).".format(
                    _internal.VERBOSE_BLOCK_MID_SYMBOL,
                    self.time_extract,
                    _ext_t_pct),
                " {} Time elapsed for precomputations: {:.8f} seconds "
                "({:.2f}% from the total).".format(
                    _internal.VERBOSE_BLOCK_MID_SYMBOL,
                    self.time_precomp, 100 - _ext_t_pct),
                " {} Total of {} values obtained.".format(
                    _internal.VERBOSE_BLOCK_END_SYMBOL, len(res_vals)),
                sep="\n")

        if self.timeopt:
            return res_names, res_vals, res_times

        return res_names, res_vals

<<<<<<< HEAD
    def _extract_with_bootstrap(self,
                                extractor: "MFE",
                                sample_num: int,
                                arguments_fit: t.Dict[str, t.Any],
                                arguments_extract: t.Dict[str, t.Any],
                                verbose: int = 0) -> t.Tuple[np.ndarray, ...]:
        """Extract metafeatures using bootstrapping."""
        if self.X is None:
            raise TypeError("Fitted data not found. Please call 'fit' "
                            "method first.")

        def _handle_extract_ret(
                res: t.Tuple[np.ndarray, ...],
                args: t.Tuple[t.Sequence, ...],
                it_num: int) -> t.Tuple[np.ndarray, ...]:
            """Handle each .extraction method return value."""
            mtf_names, mtf_vals, mtf_time = res

            if not self.timeopt:
                cur_mtf_names, cur_mtf_vals = args

            else:
                cur_mtf_names, cur_mtf_vals, cur_mtf_time = args

            if mtf_names.size:
                mtf_vals[:, it_num] = cur_mtf_vals

                if self.timeopt:
                    mtf_time += cur_mtf_time

            else:
                mtf_names = np.asarray(cur_mtf_names, dtype=str)
                mtf_vals = np.zeros(
                    (len(cur_mtf_vals), sample_num), dtype=float)
                mtf_vals[:, 0] = cur_mtf_vals

                if self.timeopt:
                    mtf_time = np.asarray(cur_mtf_time, dtype=float)

            return mtf_names, mtf_vals, mtf_time

        res = 3 * (np.array([]),)

        if self.random_state is None:
            # Enforce pseudo-random behaviour to avoid previously set
            # random seeds out of this context
            np.random.seed()

        bootstrap_random_state = (
            self.random_state
            if self.random_state is not None
            else np.random.randint(2 ** 20 - 1))

        for it_num in np.arange(sample_num):
            if verbose > 0:
                print("Extracting from sample dataset {} of {} ({:.2f}%)..."
                      .format(1 + it_num,
                              sample_num,
                              100.0 * (1 + it_num) / sample_num))

            # Note: setting random state to prevent same sample indices due
            # to random states set during fit/extraction
            np.random.seed(bootstrap_random_state)
            bootstrap_random_state += 1

            sample_inds = np.random.randint(
                self.X.shape[0],
                size=self.X.shape[0])

            X_sample = self.X[sample_inds, :]
            y_sample = self.y[sample_inds] if self.y is not None else None

            extractor.fit(X_sample, y_sample, **arguments_fit)

            res = _handle_extract_ret(
                res=res,
                args=extractor.extract(**arguments_extract),
                it_num=it_num)

            if verbose > 0:
                print("Done extracting from sample dataset {}.\n"
                      .format(1 + it_num))

        return res

    def extract_with_confidence(
            self,
            sample_num: int = 128,
            confidence: t.Union[float, t.Sequence[float]] = 0.95,
            return_avg_val: bool = True,
            arguments_fit: t.Optional[t.Dict[str, t.Any]] = None,
            arguments_extract: t.Optional[t.Dict[str, t.Any]] = None,
            verbose: int = 0,
    ) -> t.Tuple[t.List, ...]:
        """Extract metafeatures with confidence intervals.

        To build the confidence intervals, each metafeature is extracted
        ``sample_num`` times from a distinct dataset built from the
        fitted data using bootstrap.

        All configuration used by this method are from the configuration
        while instantiating the current model.

        Parameters
        ----------
        sample_num : int, optional
            Number of samples from the fitted data using bootstrap. Each
            metafeature will be extracted ``sample_num`` times.

        confidence : float or sequence of floats, optional
            Confidence level of the interval. Must be in (0.0, 1.0) range.
            If a sequence of confidence levels is given, a confidence
            interval will be extracted for all values. Each confidence
            interval will be calculated as [confidence/2, 1 - confidence/2].

        return_avg_vals : bool, optional
            If True, return the average value for both the metafeature
            values and the time elapsed for its extraction (if any
            ``measure_time`` option was chosen.) If False, then all
            extracted metafeature values are returned as a 2D numpy array
            of shape (`metafeature_num`, `sample_num`) (i.e., each row
            represents a distinct metafeature, and each column is the
            value of the corresponding metafeature extracted from a
            distinct sample dataset) and the time elapsed will be the
            sum of all extractions for each metafeature.

        arguments_fit : dict, optional
            Extra arguments for the fit method for each sampled dataset.
            See ``.fit`` method documentation for more information.

        arguments_extract : dict, optional
            Extra arguments for each metafeature extraction procedure.
            See ``.extract`` method documentation for more information.

        verbose : int, optional
            Verbosity level for this method. Please note that the
            verbosity level for both ``.fit`` and ``.extract`` methods
            performed within this method must be controlled separately
            using, respectively, ``arguments_fit`` and ``arguments_extract``
            parameters.

        Returns
        -------
        tuple of :obj:`np.ndarray`
            The same return value format of the ``extract`` method, appended
            with the confidence intervals as a new sequence of values in the
            form (interval_low_1, interval_low_2, ..., interval_high_(n-1),
            interval_high_n) for each corresponding metafeature, and with shape
            (`metafeature_num`, 2 * C), where `C` is the number of confidence
            levels given in ``confidence`` (i.e., the rows represents each
            metafeature and the columns each interval limit). This means that
            all interval lower limits are given first, and all the interval
            upper limits are grouped together afterwards. The sequence order
            of the interval limits follows the same sequence order of the
            confidence levels given in ``confidence``. For instance, if
            `confidence=[0.80, 0.90, 0.99]`, then the confidence intervals
            will be returned in the following order (for all metafeatures):
            (lower_0.80, lower_0.90, lower_0.99, upper_0.80, upper_0.90,
            upper_0.99).

            if ``return_avg_val`` is True, the metafeature values and the
            time elapsed for extraction for each item (if any ``measure_time``
            options was chosen) will be the average value between all
            extractions. Otherwise, all extracted metafeature values will be
            returned as a 2D numpy array (where each columns is from a distinct
            sampled dataset, and each row is a distinct metafeature), and the
            time elapsed will be the sum of all extractions for the
            corresponding metafeature.

        Raises
        ------
        ValueError
            If ``confidence`` is not in (0.0, 1.0) range.

        Notes
        -----
        The model used to fit and extract metafeatures for each sampled
        dataset is instantiated within this method and, therefore, this
        method does not affect the current model (if any) by any means.
        """
        _confidence = np.asarray(confidence, dtype=float)

        if np.any(np.logical_or(_confidence <= 0.0, _confidence >= 1.0)):
            raise ValueError("'_confidence' must be in (0.0, 1.0) range (got "
                             "{}.)".format(_confidence))

        if self.random_state is not None:
            np.random.seed(self.random_state)
=======
    def extract_from_model(
            self,
            model: t.Any,
            arguments_fit: t.Optional[t.Dict[str, t.Any]] = None,
            arguments_extract: t.Optional[t.Dict[str, t.Any]] = None,
            verbose: int = 0,
    ) -> t.Tuple[t.Sequence, ...]:
        """Extract model-based metafeatures from given model.

        The random seed used by the new internal model is the same random
        seed set in the current model (if any.)

        The metafeatures extracted will be all metafeatures selected
        originally in the current model that are also in the 'model-based'
        group.

        The extracted values will be summarized also with the summary
        functions selected originally in this model.

        Parameters
        ----------
        model : any
            Pre-fitted machine learning model.

        arguments_fit : :obj:`dict`, optional
            Custom arguments to fit the extractor model. See `.fit` method
            documentation for more information.

        arguments_extract : :obj:`dict`, optional
            Custom arguments to extract the metafeatures. See `.extract`
            method documentation for more information.

        verbose : int, optional
            Select the level of verbosity of this method. Please note that
            the verbosity level of each step (`fit` and `extract`) need to
            be given separately using, respectively, `arguments_fit` and
            `arguments_extract` arguments.

        Returns
        -------
        :obj:`tuple`(:obj:`list`, :obj:`list`)
            See `.extract` method return value for more information.

        Notes
        -----
        Internally, a new MFE model is created to perform the metafeature
        extractions. Therefore, the current model (if any) will not be
        affected by this method by any means.
        """
        if "model-based" not in self.groups:
            raise ValueError("The current MFE model does not have the "
                             "'model-based' metafeature group configured ("
                             "found groups {}.) Please include it in the "
                             "MFE model creation before using 'extract_from"
                             "_model' method.".format(self.groups))

        model_argument = _internal.type_translator.get(type(model), None)

        if model_argument is None:
            raise TypeError("'model' from type '{}' not supported. Currently "
                            "only supporting classes: {}.".format(
                                type(model),
                                list(_internal.type_translator.keys())))

        try:
            sklearn.utils.validation.check_is_fitted(model)

        except sklearn.exceptions.NotFittedError:
            raise RuntimeError("Given 'model' does not have any fitted data. "
                               "Please use its 'fit' method before using the "
                               "model with 'extract_from_model' method.")
>>>>>>> 156efcc6

        if arguments_fit is None:
            arguments_fit = {}

        if arguments_extract is None:
            arguments_extract = {}

<<<<<<< HEAD
        # Note: the metafeature extraction random seed will be fixed due
        # to the random indices while bootstrapping the fitted data.
        _random_state = self.random_state if self.random_state else 1234

        if verbose > 0:
            print("Started metafeature extract with _confidence interval.")
            print("Random seed:")
            print(" {} For extractor model: {}{}".format(
                _internal.VERBOSE_BLOCK_END_SYMBOL,
                _random_state,
                "" if self.random_state else " (chosen by default)"))

            print(" {} For bootstrapping: {}".format(
                _internal.VERBOSE_BLOCK_END_SYMBOL, self.random_state))

        extractor = MFE(
            features=self.features,
            groups=self.groups,
            summary=self.summary,
            measure_time=self.timeopt,
            random_state=_random_state)

        mtf_names, mtf_vals, mtf_time = self._extract_with_bootstrap(
            extractor=extractor,
            sample_num=sample_num,
            verbose=verbose,
            arguments_fit=arguments_fit,
            arguments_extract=arguments_extract)

        if verbose > 0:
            print("Finished metafeature extract with _confidence interval.")
            print("Now getting _confidence intervals...", end=" ")

        _half_sig_level = 0.5 * (1.0 - _confidence)
        quantiles = np.hstack((_half_sig_level, 1.0 - _half_sig_level))
        mtf_conf_int = np.quantile(a=mtf_vals, q=quantiles, axis=1).T

        if verbose > 0:
            print("Done.")

        if return_avg_val:
            mtf_vals = np.nanmean(mtf_vals, axis=1)

        if self.timeopt:
            if return_avg_val:
                mtf_time /= sample_num

            return mtf_names, mtf_vals, mtf_time, mtf_conf_int

        return mtf_names, mtf_vals, mtf_conf_int
=======
        if model_argument in arguments_fit:
            raise KeyError("Illegal argument '{}' in 'arguments_fit' (used "
                           "internally by '.extract_from_model' method.)"
                           "".format(model_argument))

        _fts = set(self.features).intersection(
            MFE.valid_metafeatures(groups="model-based"))

        if verbose >= 1:
            print("Selected features from 'model-based' group:")

            for ft_name in _fts:
                print(" {} {}".format(
                    _internal.VERBOSE_BLOCK_END_SYMBOL, ft_name))

            print("Total of {} 'model-based' metafeature method candidates."
                  .format(len(_fts)))

            print("Started extraction from model.")

        _extractor = MFE(
            features=_fts,
            groups="model-based",
            summary=self.summary,
            measure_time=self.timeopt,
            random_state=self.random_state).fit(
                X=[1],
                y=None, transform_num=False,
                **{model_argument: model},
                **arguments_fit)

        res = _extractor.extract(**arguments_extract)

        if verbose >= 1:
            print("Finished extracting metafeatures from model.")

        return res
>>>>>>> 156efcc6

    @classmethod
    def valid_groups(cls) -> t.Tuple[str, ...]:
        """Return a tuple of valid metafeature groups.

        Notes
        -----
        The returned ``groups`` are not related to the groups fitted in
        the model in the model instantation. The returned groups are all
        available metafeature groups in the ``Pymfe`` package. Check the
        ``MFE`` documentation for deeper information.
        """
        return _internal.VALID_GROUPS

    @classmethod
    def valid_summary(cls) -> t.Tuple[str, ...]:
        """Return a tuple of valid summary functions.

        Notes
        -----
        The returned ``summaries`` are not related to the summaries fitted
        in the model in the model instantation. The returned summaries are
        all available in the ``Pymfe`` package. Check the documentation of
        ``MFE`` for deeper information.
        """
        return _internal.VALID_SUMMARY

    @classmethod
    def _check_groups_type(cls,
                           groups: t.Optional[t.Union[str, t.Iterable[str]]]
                           ) -> t.Set[str]:
        """Cast ``groups`` to a tuple of valid metafeature group names."""
        if groups is None:
            return set(_internal.VALID_GROUPS)

        groups = _internal.convert_alias(MFE.groups_alias, groups)

        return set(groups)

    @classmethod
    def _filter_groups(cls,
                       groups: t.Set[str]
                       ) -> t.Set[str]:
        """Filter given groups by the available metafeature group names."""
        filtered_group_set = {
            group for group in groups
            if group in _internal.VALID_GROUPS
        }
        return filtered_group_set

    @classmethod
    def valid_metafeatures(
            cls,
            groups: t.Optional[t.Union[str, t.Iterable[str]]] = None,
    ) -> t.Tuple[str, ...]:
        """Return a tuple with all metafeatures related to given ``groups``.

        Parameters
        ----------
        groups : :obj:`Sequence` of :obj:`str` or :obj:`str`, optional:
            Can be a string such value is a name of a specific metafeature
            group (see ``valid_groups`` method for more information) or a
            sequence of metafeature group names. It can be also None, which
            in that case all available metafeature names will be returned.

        Returns
        -------
        :obj:`tuple` of :obj:`str`
            Tuple with all available metafeature names of the given ``groups``.

        Notes
        -----
        The returned ``metafeatures`` are not related to the groups or to the
        metafeatures fitted in the model in the model instantation. All the
        returned metafeatures are available in the ``Pymfe`` package. Check
        the ``MFE`` documentation for deeper information.
        """
        groups = MFE._check_groups_type(groups)
        groups = MFE._filter_groups(groups)

        deps = _internal.check_group_dependencies(groups)

        mtf_names = []  # type: t.List
        for group in groups.union(deps):
            class_ind = _internal.VALID_GROUPS.index(group)

            mtf_names += (
                _internal.get_prefixed_mtds_from_class(
                    class_obj=_internal.VALID_MFECLASSES[class_ind],
                    prefix=_internal.MTF_PREFIX,
                    only_name=True,
                    prefix_removal=True))

        return tuple(mtf_names)

    @classmethod
    def parse_by_group(
            cls,
            groups: t.Union[t.Sequence[str], str],
            extracted_results: t.Tuple[t.Sequence, ...],
    ) -> t.Tuple[t.List, ...]:
        """Parse the result of ``extract`` for given metafeature ``groups``.

        Can be used to easily separate the results of each metafeature
        group.

        Parameters
        ----------
        groups : :obj:`Sequence` of :obj:`str` or :obj:`str`
            Metafeature group names which the results should be parsed
            relative to. Use ``valid_groups`` method to check the available
            metafeature groups.

        extracted_results : :obj:`tuple` of :obj:`t.Sequence`
            Output of ``extract`` method. Should contain all outputed lists
            (metafeature names, values and elapsed time for extraction, if
            present.)

        Returns
        -------
        :obj:`tuple` of :obj:`str`
            Slices of lists of ``extracted_results``, selected based on
            given ``groups``.

        Notes
        -----
        The given ``groups`` are not related to the groups fitted in the
        model in the model instantation. Check ``valid_groups`` method to
        get a list of all available groups from the ``Pymfe`` package.
        Check the ``MFE`` documentation for deeper information about all
        these groups.
        """
        selected_indexes = _internal.select_results_by_classes(
            mtf_names=extracted_results[0],
            class_names=groups,
            include_dependencies=True)

        filtered_res = (
            [seq[ind] for ind in selected_indexes]
            for seq in extracted_results
        )

        return tuple(filtered_res)

    @staticmethod
    def _parse_description(docstring: str,
                           include_references: bool = False
                           ) -> t.Tuple[str, str]:
        """Parse the docstring to get initial description and reference.

        Parameters
        ----------
        docstring : str
            An numpy docstring as ``str``.

        include_references : bool
            If True include a column with article reference.

        Returns
        -------
        tuple of str
            The initial docstring description in the first position and the
            reference in the second.

        """
        initial_description = ""  # type: str
        reference_description = ""  # type: str

        # get initial description
        split = docstring.split("\n\n")
        if split:
            initial_description = " ".join(split[0].split())

        # get reference description
        if include_references:
            aux = docstring.split("References\n        ----------\n")
            if len(aux) >= 2:
                split = aux[1].split(".. [")
                if len(split) >= 2:
                    del split[0]
                    for spl in split:
                        reference_description += "[" + " ".join(
                            spl.split()) + "\n"

        return (initial_description, reference_description)

    @classmethod
    def metafeature_description(
            cls,
            groups: t.Optional[t.Union[str, t.Iterable[str]]] = None,
            sort_by_group: bool = False,
            sort_by_mtf: bool = False,
            print_table: bool = True,
            include_references: bool = False
    ) -> t.Optional[t.Tuple[t.List[t.List[str]], str]]:
        """Print a table with groups, metafeatures and description.

        Parameters
        ----------
        groups : sequence of str or str, optional:
            Can be a string such value is a name of a specific metafeature
            group (see ``valid_groups`` method for more information) or a
            sequence of metafeature group names. It can be also None, which
            in that case all available metafeature names will be returned.

        sort_by_group: bool
            Sort table by meta-feature group name.

        sort_by_mtf: bool
            Sort table by meta-feature name.

        print_table : bool
            If True a table will be printed with the description, otherwise the
            table will be send by return.

        print_table : bool
            If True sort the table by metafeature name.

        include_references : bool
            If True include a column with article reference.

        Returns
        -------
        list of list
            A table with the metafeature descriptions or None.

        Notes
        -----
        The returned ``metafeatures`` are not related to the groups or to the
        metafeatures fitted in the model instantation. All the
        returned metafeatures are available in the ``Pymfe`` package. Check
        the ``MFE`` documentation for deeper information.
        """

        groups = MFE._check_groups_type(groups)
        groups = MFE._filter_groups(groups)

        deps = _internal.check_group_dependencies(groups)

        if not isinstance(sort_by_group, bool):
            raise TypeError("The parameter sort_by_group should be bool.")

        if not isinstance(sort_by_mtf, bool):
            raise TypeError("The parameter sort_by_mtf should be bool.")

        if not isinstance(print_table, bool):
            raise TypeError("The parameter print_table should be bool.")

        mtf_names = []  # type: t.List[str]
        mtf_desc = [["Group", "Meta-feature name", "Description"]]
        if include_references:
            mtf_desc[0].append("Reference")

        for group in groups.union(deps):
            class_ind = _internal.VALID_GROUPS.index(group)

            mtf_names = (  # type: ignore
                _internal.get_prefixed_mtds_from_class(  # type: ignore
                    class_obj=_internal.VALID_MFECLASSES[class_ind],
                    prefix=_internal.MTF_PREFIX,
                    only_name=False,
                    prefix_removal=True))

            for name, method in mtf_names:
                ini_desc, ref_desc = MFE._parse_description(
                    str(method.__doc__), include_references)
                mtf_desc_line = [group, name, ini_desc]
                mtf_desc.append(mtf_desc_line)

                if include_references:
                    mtf_desc_line.append(ref_desc)

        if sort_by_mtf:
            mtf_desc.sort(key=lambda i: i[1])

        if sort_by_group:
            mtf_desc.sort(key=lambda i: i[0])

        draw = texttable.Texttable().add_rows(mtf_desc).draw()
        if print_table:
            print(draw)
            return None
        return mtf_desc, draw<|MERGE_RESOLUTION|>--- conflicted
+++ resolved
@@ -1225,7 +1225,6 @@
 
         return res_names, res_vals
 
-<<<<<<< HEAD
     def _extract_with_bootstrap(self,
                                 extractor: "MFE",
                                 sample_num: int,
@@ -1414,7 +1413,64 @@
 
         if self.random_state is not None:
             np.random.seed(self.random_state)
-=======
+
+        if arguments_fit is None:
+            arguments_fit = {}
+
+        if arguments_extract is None:
+            arguments_extract = {}
+
+        # Note: the metafeature extraction random seed will be fixed due
+        # to the random indices while bootstrapping the fitted data.
+        _random_state = self.random_state if self.random_state else 1234
+
+        if verbose > 0:
+            print("Started metafeature extract with _confidence interval.")
+            print("Random seed:")
+            print(" {} For extractor model: {}{}".format(
+                _internal.VERBOSE_BLOCK_END_SYMBOL,
+                _random_state,
+                "" if self.random_state else " (chosen by default)"))
+
+            print(" {} For bootstrapping: {}".format(
+                _internal.VERBOSE_BLOCK_END_SYMBOL, self.random_state))
+
+        extractor = MFE(
+            features=self.features,
+            groups=self.groups,
+            summary=self.summary,
+            measure_time=self.timeopt,
+            random_state=_random_state)
+
+        mtf_names, mtf_vals, mtf_time = self._extract_with_bootstrap(
+            extractor=extractor,
+            sample_num=sample_num,
+            verbose=verbose,
+            arguments_fit=arguments_fit,
+            arguments_extract=arguments_extract)
+
+        if verbose > 0:
+            print("Finished metafeature extract with _confidence interval.")
+            print("Now getting _confidence intervals...", end=" ")
+
+        _half_sig_level = 0.5 * (1.0 - _confidence)
+        quantiles = np.hstack((_half_sig_level, 1.0 - _half_sig_level))
+        mtf_conf_int = np.quantile(a=mtf_vals, q=quantiles, axis=1).T
+
+        if verbose > 0:
+            print("Done.")
+
+        if return_avg_val:
+            mtf_vals = np.nanmean(mtf_vals, axis=1)
+
+        if self.timeopt:
+            if return_avg_val:
+                mtf_time /= sample_num
+
+            return mtf_names, mtf_vals, mtf_time, mtf_conf_int
+
+        return mtf_names, mtf_vals, mtf_conf_int
+
     def extract_from_model(
             self,
             model: t.Any,
@@ -1486,66 +1542,13 @@
             raise RuntimeError("Given 'model' does not have any fitted data. "
                                "Please use its 'fit' method before using the "
                                "model with 'extract_from_model' method.")
->>>>>>> 156efcc6
 
         if arguments_fit is None:
             arguments_fit = {}
 
         if arguments_extract is None:
             arguments_extract = {}
-
-<<<<<<< HEAD
-        # Note: the metafeature extraction random seed will be fixed due
-        # to the random indices while bootstrapping the fitted data.
-        _random_state = self.random_state if self.random_state else 1234
-
-        if verbose > 0:
-            print("Started metafeature extract with _confidence interval.")
-            print("Random seed:")
-            print(" {} For extractor model: {}{}".format(
-                _internal.VERBOSE_BLOCK_END_SYMBOL,
-                _random_state,
-                "" if self.random_state else " (chosen by default)"))
-
-            print(" {} For bootstrapping: {}".format(
-                _internal.VERBOSE_BLOCK_END_SYMBOL, self.random_state))
-
-        extractor = MFE(
-            features=self.features,
-            groups=self.groups,
-            summary=self.summary,
-            measure_time=self.timeopt,
-            random_state=_random_state)
-
-        mtf_names, mtf_vals, mtf_time = self._extract_with_bootstrap(
-            extractor=extractor,
-            sample_num=sample_num,
-            verbose=verbose,
-            arguments_fit=arguments_fit,
-            arguments_extract=arguments_extract)
-
-        if verbose > 0:
-            print("Finished metafeature extract with _confidence interval.")
-            print("Now getting _confidence intervals...", end=" ")
-
-        _half_sig_level = 0.5 * (1.0 - _confidence)
-        quantiles = np.hstack((_half_sig_level, 1.0 - _half_sig_level))
-        mtf_conf_int = np.quantile(a=mtf_vals, q=quantiles, axis=1).T
-
-        if verbose > 0:
-            print("Done.")
-
-        if return_avg_val:
-            mtf_vals = np.nanmean(mtf_vals, axis=1)
-
-        if self.timeopt:
-            if return_avg_val:
-                mtf_time /= sample_num
-
-            return mtf_names, mtf_vals, mtf_time, mtf_conf_int
-
-        return mtf_names, mtf_vals, mtf_conf_int
-=======
+            
         if model_argument in arguments_fit:
             raise KeyError("Illegal argument '{}' in 'arguments_fit' (used "
                            "internally by '.extract_from_model' method.)"
@@ -1583,7 +1586,7 @@
             print("Finished extracting metafeatures from model.")
 
         return res
->>>>>>> 156efcc6
+
 
     @classmethod
     def valid_groups(cls) -> t.Tuple[str, ...]:
