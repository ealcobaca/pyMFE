--- conflicted
+++ resolved
@@ -297,7 +297,6 @@
 
         assert mfe._custom_args_ft["N"].shape[1] == exp_value
 
-<<<<<<< HEAD
     @pytest.mark.parametrize("confidence", (0.95, 0.99))
     def test_extract_with_confidence(self, confidence):
         X, y = utils.load_xy(2)
@@ -417,7 +416,6 @@
         assert (np.any(~np.isclose(mtf_vals_1, mtf_vals_2)) and
                 np.any(~np.isclose(mtf_conf_int_1, mtf_conf_int_2)))
 
-=======
     def test_extract_from_model(self):
         X, y = utils.load_xy(2)
 
@@ -463,7 +461,6 @@
 
         with pytest.raises(ValueError):
             MFE(groups="general").extract_from_model(model)
->>>>>>> 156efcc6
 
 class TestArchitectureWarnings:
     def test_feature_warning1(self):
